JumpType = Union{VariableRateJump, ConstantRateJump, MassActionJump}

"""
$(TYPEDEF)

A system of jump processes.

# Fields
$(FIELDS)

# Example

```julia
using ModelingToolkit

@parameters β γ t
@variables S I R
rate₁   = β*S*I
affect₁ = [S ~ S - 1, I ~ I + 1]
rate₂   = γ*I
affect₂ = [I ~ I - 1, R ~ R + 1]
j₁      = ConstantRateJump(rate₁,affect₁)
j₂      = ConstantRateJump(rate₂,affect₂)
j₃      = MassActionJump(2*β+γ, [R => 1], [S => 1, R => -1])
js      = JumpSystem([j₁,j₂,j₃], t, [S,I,R], [β,γ])
```
"""
struct JumpSystem{U <: ArrayPartition} <: AbstractSystem
    """
    The jumps of the system. Allowable types are `ConstantRateJump`,
    `VariableRateJump`, `MassActionJump`.
    """
    eqs::U
    """The independent variable, usually time."""
    iv::Variable
    """The dependent variables, representing the state of the system."""
    states::Vector{Variable}
    """The parameters of the system."""
    ps::Vector{Variable}
    """The name of the system."""
    name::Symbol
    """The internal systems."""
    systems::Vector{JumpSystem}
end

function JumpSystem(eqs, iv, states, ps; systems = JumpSystem[],
                                          name = gensym(:JumpSystem))

    ap = ArrayPartition(MassActionJump[], ConstantRateJump[], VariableRateJump[])
    for eq in eqs
        if eq isa MassActionJump
            push!(ap.x[1], eq)
        elseif eq isa ConstantRateJump
            push!(ap.x[2], eq)
        elseif eq isa VariableRateJump
            push!(ap.x[3], eq)
        else
            error("JumpSystem equations must contain MassActionJumps, ConstantRateJumps, or VariableRateJumps.")
        end
    end

    JumpSystem{typeof(ap)}(ap, convert(Variable,iv), convert.(Variable, states), convert.(Variable, ps), name, systems)
end


generate_rate_function(js, rate) = build_function(rate, states(js), parameters(js),
                                        independent_variable(js),
                                        expression=Val{true})

generate_affect_function(js, affect, outputidxs) = build_function(affect, states(js),
                                                      parameters(js),
                                                      independent_variable(js),
                                                      expression=Val{true},
                                                      headerfun=add_integrator_header,
                                                      outputidxs=outputidxs)[2]

function assemble_vrj(js, vrj, statetoid)
    rate   = eval(generate_rate_function(js, vrj.rate))
    outputvars = (convert(Variable,affect.lhs) for affect in vrj.affect!)
    outputidxs = ((statetoid[var] for var in outputvars)...,)
    affect = eval(generate_affect_function(js, vrj.affect!, outputidxs))
    VariableRateJump(rate, affect)
end

function assemble_vrj_expr(js, vrj, statetoid)
    rate   = generate_rate_function(js, vrj.rate)
    outputvars = (convert(Variable,affect.lhs) for affect in vrj.affect!)
    outputidxs = ((statetoid[var] for var in outputvars)...,)
    affect = generate_affect_function(js, vrj.affect!, outputidxs)
    quote
        rate = $rate
        affect = $affect
        VariableRateJump(rate, affect)
    end
end

function assemble_crj(js, crj, statetoid)
    rate   = eval(generate_rate_function(js, crj.rate))
    outputvars = (convert(Variable,affect.lhs) for affect in crj.affect!)
    outputidxs = ((statetoid[var] for var in outputvars)...,)
    affect = eval(generate_affect_function(js, crj.affect!, outputidxs))
    ConstantRateJump(rate, affect)
end

function assemble_crj_expr(js, crj, statetoid)
    rate   = generate_rate_function(js, crj.rate)
    outputvars = (convert(Variable,affect.lhs) for affect in crj.affect!)
    outputidxs = ((statetoid[var] for var in outputvars)...,)
    affect = generate_affect_function(js, crj.affect!, outputidxs)
    quote
        rate = $rate
        affect = $affect
        ConstantRateJump(rate, affect)
    end
end

function numericrate(rate, subber)
    if rate isa Operation
        rval = subber(rate).value
    elseif rate isa Variable
        rval = subber(rate()).value
    else
        rval = rate
    end
    rval
end

function numericrstoich(mtrs::Vector{Pair{V,W}}, statetoid) where {V,W}
    rs = Vector{Pair{Int,W}}()
    for (spec,stoich) in mtrs        
        if !(spec isa Operation) && iszero(spec)
            push!(rs, 0 => stoich)
        else
            push!(rs, statetoid[convert(Variable,spec)] => stoich)
        end
    end
    sort!(rs)
    rs
end

function numericnstoich(mtrs::Vector{Pair{V,W}}, statetoid) where {V,W}
    ns = Vector{Pair{Int,W}}()
    for (spec,stoich) in mtrs
        !(spec isa Operation) && iszero(spec) && error("Net stoichiometry can not have a species labelled 0.")
        push!(ns, statetoid[convert(Variable,spec)] => stoich)
    end
    sort!(ns)
end

# assemble a numeric MassActionJump from a MT MassActionJump representing one rx.
function assemble_maj(maj::MassActionJump, statetoid, subber, invttype)
    rval = numericrate(maj.scaled_rates, subber)
    rs   = numericrstoich(maj.reactant_stoch, statetoid)
    ns   = numericnstoich(maj.net_stoch, statetoid)
    maj  = MassActionJump(convert(invttype, rval), rs, ns, scale_rates = false)
    maj
end

# For MassActionJumps that contain many reactions
# function assemble_maj(maj::MassActionJump{U,V,W}, statetoid, subber,
#                       invttype) where {U <: AbstractVector,V,W}
#     rval = [convert(invttype,numericrate(sr, subber)) for sr in maj.scaled_rates]
#     rs   = [numericrstoich(rs, statetoid) for rs in maj.reactant_stoch]
#     ns   = [numericnstoich(ns, statetoid) for ns in maj.net_stoch]
#     maj  = MassActionJump(rval, rs, ns, scale_rates = false)
#     maj
# end
"""
```julia
function DiffEqBase.DiscreteProblem(sys::JumpSystem, u0map, tspan,
                                    parammap=DiffEqBase.NullParameters; kwargs...)
```

Generates a blank DiscreteProblem for a pure jump JumpSystem to utilize as 
its `prob.prob`. This is used in the case where there are no ODEs
and no SDEs associated with the system.

Continuing the example from the [`JumpSystem`](@ref) definition:
```julia
using DiffEqBase, DiffEqJump
u₀map = [S => 999, I => 1, R => 0]
parammap = [β => .1/1000, γ => .01]
tspan = (0.0, 250.0)
dprob = DiscreteProblem(js, u₀map, tspan, parammap)
```
"""
function DiffEqBase.DiscreteProblem(sys::JumpSystem, u0map, tspan::Tuple,
                                    parammap=DiffEqBase.NullParameters(); kwargs...)
<<<<<<< HEAD

    (u0map isa AbstractVector) || error("For DiscreteProblems u0map must be an AbstractVector.")
    u0d = Dict( convert(Variable,u[1]) => u[2] for u in u0map)
    u0 = [u0d[u] for u in states(sys)]
    if parammap != DiffEqBase.NullParameters()
        (parammap isa AbstractVector) || error("For DiscreteProblems parammap must be an AbstractVector.")
        pd  = Dict( convert(Variable,u[1]) => u[2] for u in parammap)
        p  = [pd[u] for u in parameters(sys)]
    else
        p = parammap
    end
    f  = (du,u,p,t) -> du.=u    # identity function to make syms works
=======
    u0 = varmap_to_vars(u0map, states(sys))
    p  = varmap_to_vars(parammap, parameters(sys))
    # identity function to make syms works
    # EvalFunc because we know that the jump functions are generated via eval
    f  = DiffEqBase.EvalFunc(DiffEqBase.DISCRETE_INPLACE_DEFAULT)
>>>>>>> c9678ab4
    df = DiscreteFunction(f, syms=Symbol.(states(sys)))
    DiscreteProblem(df, u0, tspan, p; kwargs...)
end

"""
```julia
function DiffEqBase.DiscreteProblemExpr(sys::JumpSystem, u0map, tspan,
                                    parammap=DiffEqBase.NullParameters; kwargs...)
```

Generates a black DiscreteProblem for a JumpSystem to utilize as its
solving `prob.prob`. This is used in the case where there are no ODEs
and no SDEs associated with the system.

Continuing the example from the [`JumpSystem`](@ref) definition:
```julia
using DiffEqBase, DiffEqJump
u₀map = [S => 999, I => 1, R => 0]
parammap = [β => .1/1000, γ => .01]
tspan = (0.0, 250.0)
dprob = DiscreteProblem(js, u₀map, tspan, parammap)
```
"""
function DiscreteProblemExpr(sys::JumpSystem, u0map, tspan::Tuple,
                                    parammap=DiffEqBase.NullParameters(); kwargs...)
    u0 = varmap_to_vars(u0map, states(sys))
    p  = varmap_to_vars(parammap, parameters(sys))
    # identity function to make syms works
    # EvalFunc because we know that the jump functions are generated via eval
    quote
        f  = DiffEqBase.EvalFunc(DiffEqBase.DISCRETE_INPLACE_DEFAULT)
        u0 = $u0
        p = $p
        tspan = $tspan
        df = DiscreteFunction(f, syms=$(Symbol.(states(sys))))
        DiscreteProblem(df, u0, tspan, p; kwargs...)
    end
end

"""
```julia
function DiffEqBase.JumpProblem(js::JumpSystem, prob, aggregator; kwargs...)
```

Generates a JumpProblem from a JumpSystem.

Continuing the example from the [`DiscreteProblem`](@ref) definition:
```julia
jprob = JumpProblem(js, dprob, Direct())
sol = solve(jprob, SSAStepper())
```
"""
function DiffEqJump.JumpProblem(js::JumpSystem, prob, aggregator; kwargs...)

    statetoid = Dict(convert(Variable,state) => i for (i,state) in enumerate(states(js)))
    eqs       = equations(js)
    invttype  = typeof(1 / prob.tspan[2])

    # handling parameter substition and empty param vecs
    p = (prob.p == DiffEqBase.NullParameters()) ? Operation[] : prob.p
    parammap  = map((x,y)->Pair(x(),y), parameters(js), p)
    subber    = substituter(first.(parammap), last.(parammap))

<<<<<<< HEAD
    majs = MassActionJump[assemble_maj(j, statetoid, subber, invttype) for j in eqs.x[1]]
=======
    majs = MassActionJump[assemble_maj(js, j, statetoid, subber, invttype) for j in eqs.x[1]]
>>>>>>> c9678ab4
    crjs = ConstantRateJump[assemble_crj(js, j, statetoid) for j in eqs.x[2]]
    vrjs = VariableRateJump[assemble_vrj(js, j, statetoid) for j in eqs.x[3]]
    ((prob isa DiscreteProblem) && !isempty(vrjs)) && error("Use continuous problems such as an ODEProblem or a SDEProblem with VariableRateJumps")
    jset = JumpSet(Tuple(vrjs), Tuple(crjs), nothing, isempty(majs) ? nothing : majs)

    if needs_vartojumps_map(aggregator) || needs_depgraph(aggregator)
        jdeps = asgraph(js)
        vdeps = variable_dependencies(js)
        vtoj = jdeps.badjlist
        jtov = vdeps.badjlist
        jtoj = needs_depgraph(aggregator) ? eqeq_dependencies(jdeps, vdeps).fadjlist : nothing
    else
        vtoj = nothing; jtov = nothing; jtoj = nothing
    end

    JumpProblem(prob, aggregator, jset; dep_graph=jtoj, vartojumps_map=vtoj, jumptovars_map=jtov, kwargs...)
end


### Functions to determine which states a jump depends on
get_variables!(dep, jump::Union{ConstantRateJump,VariableRateJump}, variables) = get_variables!(dep, jump.rate, variables)

function get_variables!(dep, jump::MassActionJump, variables)
    get_variables!(dep, jump.scaled_rates, variables)
    for varasop in jump.reactant_stoch
        (varasop[1].op in variables) && push!(dep, varasop[1])
    end
    dep
end

### Functions to determine which states are modified by a given jump
function modified_states!(mstates, jump::Union{ConstantRateJump,VariableRateJump}, sts)
    for eq in jump.affect!
        st = eq.lhs
        (st.op in sts) && push!(mstates, st)
    end
end

function modified_states!(mstates, jump::MassActionJump, sts)
    for (state,stoich) in jump.net_stoch
        (state.op in sts) && push!(mstates, state)
    end
end<|MERGE_RESOLUTION|>--- conflicted
+++ resolved
@@ -186,7 +186,6 @@
 """
 function DiffEqBase.DiscreteProblem(sys::JumpSystem, u0map, tspan::Tuple,
                                     parammap=DiffEqBase.NullParameters(); kwargs...)
-<<<<<<< HEAD
 
     (u0map isa AbstractVector) || error("For DiscreteProblems u0map must be an AbstractVector.")
     u0d = Dict( convert(Variable,u[1]) => u[2] for u in u0map)
@@ -198,14 +197,8 @@
     else
         p = parammap
     end
-    f  = (du,u,p,t) -> du.=u    # identity function to make syms works
-=======
-    u0 = varmap_to_vars(u0map, states(sys))
-    p  = varmap_to_vars(parammap, parameters(sys))
-    # identity function to make syms works
     # EvalFunc because we know that the jump functions are generated via eval
     f  = DiffEqBase.EvalFunc(DiffEqBase.DISCRETE_INPLACE_DEFAULT)
->>>>>>> c9678ab4
     df = DiscreteFunction(f, syms=Symbol.(states(sys)))
     DiscreteProblem(df, u0, tspan, p; kwargs...)
 end
@@ -269,11 +262,7 @@
     parammap  = map((x,y)->Pair(x(),y), parameters(js), p)
     subber    = substituter(first.(parammap), last.(parammap))
 
-<<<<<<< HEAD
     majs = MassActionJump[assemble_maj(j, statetoid, subber, invttype) for j in eqs.x[1]]
-=======
-    majs = MassActionJump[assemble_maj(js, j, statetoid, subber, invttype) for j in eqs.x[1]]
->>>>>>> c9678ab4
     crjs = ConstantRateJump[assemble_crj(js, j, statetoid) for j in eqs.x[2]]
     vrjs = VariableRateJump[assemble_vrj(js, j, statetoid) for j in eqs.x[3]]
     ((prob isa DiscreteProblem) && !isempty(vrjs)) && error("Use continuous problems such as an ODEProblem or a SDEProblem with VariableRateJumps")
