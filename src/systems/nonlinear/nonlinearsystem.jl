"""
$(TYPEDEF)

A nonlinear system of equations.

# Fields
$(FIELDS)

# Examples

```
@variables x y z
@parameters σ ρ β

eqs = [0 ~ σ*(y-x),
       0 ~ x*(ρ-z)-y,
       0 ~ x*y - β*z]
ns = NonlinearSystem(eqs, [x,y,z],[σ,ρ,β])
```
"""
struct NonlinearSystem <: AbstractSystem
    """Vector of equations defining the system."""
    eqs::Vector{Equation}
    """Unknown variables."""
    states::Vector
    """Parameters."""
<<<<<<< HEAD
    ps::Vector
=======
    ps::Vector{Variable}
    pins::Vector{Variable}
    observed::Vector{Equation}
>>>>>>> 6a9b682e
    """
    Name: the name of the system
    """
    name::Symbol
    """
    systems: The internal systems
    """
    systems::Vector{NonlinearSystem}
end

function NonlinearSystem(eqs, states, ps;
                         pins = Variable[],
                         observed = Operation[],
                         name = gensym(:NonlinearSystem),
                         systems = NonlinearSystem[])
<<<<<<< HEAD
    NonlinearSystem(eqs, value.(states), value.(ps), name, systems)
=======
    NonlinearSystem(eqs, convert.(Variable,states), convert.(Variable,ps), pins, observed, name, systems)
>>>>>>> 6a9b682e
end

function calculate_jacobian(sys::NonlinearSystem;sparse=false,simplify=true)
    rhs = [eq.rhs for eq ∈ equations(sys)]
    vals = [dv for dv in states(sys)]
    if sparse
        jac = sparsejacobian(rhs, vals, simplify=simplify)
    else
        jac = jacobian(rhs, vals, simplify=simplify)
    end
    return jac
end

function generate_jacobian(sys::NonlinearSystem, vs = states(sys), ps = parameters(sys);
                           sparse = false, simplify = true, kwargs...)
    jac = calculate_jacobian(sys,sparse=sparse, simplify=simplify)
    return build_function(jac, convert.(Variable,vs), convert.(Variable,ps);
                          conv = AbstractSysToExpr(sys), kwargs...)
end

function generate_function(sys::NonlinearSystem, vs = states(sys), ps = parameters(sys); kwargs...)
    rhss = [eq.rhs for eq ∈ sys.eqs]
    vs′ = convert.(Variable,vs)
    ps′ = convert.(Variable,ps)
    return build_function(rhss, vs′, ps′;
                          conv = AbstractSysToExpr(sys), kwargs...)
end

jacobian_sparsity(sys::NonlinearSystem) =
    jacobian_sparsity([eq.rhs for eq ∈ equations(sys)],
                      [dv() for dv in states(sys)])

"""
```julia
function DiffEqBase.NonlinearProblem{iip}(sys::NonlinearSystem,u0map,tspan,
                                          parammap=DiffEqBase.NullParameters();
                                          jac = false, sparse=false,
                                          checkbounds = false,
                                          linenumbers = true, parallel=SerialForm(),
                                          kwargs...) where iip
```

Generates an NonlinearProblem from a NonlinearSystem and allows for automatically
symbolically calculating numerical enhancements.
"""
function DiffEqBase.NonlinearProblem{iip}(sys::NonlinearSystem,u0map,
                                          parammap=DiffEqBase.NullParameters();
                                          jac = false, sparse=false,
                                          checkbounds = false,
                                          linenumbers = true, parallel=SerialForm(),
                                          kwargs...) where iip
    dvs = states(sys)
    ps = parameters(sys)

    f = generate_function(sys;checkbounds=checkbounds,linenumbers=linenumbers,
                              parallel=parallel,sparse=sparse,expression=Val{false})
    u0 = varmap_to_vars(u0map,dvs)
    p = varmap_to_vars(parammap,ps)
    NonlinearProblem(f,u0,p;kwargs...)
end

"""
```julia
function DiffEqBase.NonlinearProblemExpr{iip}(sys::NonlinearSystem,u0map,tspan,
                                          parammap=DiffEqBase.NullParameters();
                                          jac = false, sparse=false,
                                          checkbounds = false,
                                          linenumbers = true, parallel=SerialForm(),
                                          kwargs...) where iip
```

Generates a Julia expression for a NonlinearProblem from a
NonlinearSystem and allows for automatically symbolically calculating
numerical enhancements.
"""
struct NonlinearProblemExpr{iip} end

function NonlinearProblemExpr{iip}(sys::NonlinearSystem,u0map,tspan,
                                          parammap=DiffEqBase.NullParameters();
                                          jac = false, sparse=false,
                                          checkbounds = false,
                                          linenumbers = false, parallel=SerialForm(),
                                          kwargs...) where iip
    dvs = states(sys)
    ps = parameters(sys)

    f = generate_function(sys;checkbounds=checkbounds,linenumbers=linenumbers,
                              parallel=parallel,sparse=sparse,expression=Val{true})
    u0 = varmap_to_vars(u0map,dvs)
    p = varmap_to_vars(parammap,ps)
    quote
        f = $f
        u0 = $u0
        p = $p
        NonlinearProblem(f,u0,p;kwargs...)
    end
end<|MERGE_RESOLUTION|>--- conflicted
+++ resolved
@@ -24,13 +24,9 @@
     """Unknown variables."""
     states::Vector
     """Parameters."""
-<<<<<<< HEAD
     ps::Vector
-=======
-    ps::Vector{Variable}
     pins::Vector{Variable}
     observed::Vector{Equation}
->>>>>>> 6a9b682e
     """
     Name: the name of the system
     """
@@ -46,11 +42,7 @@
                          observed = Operation[],
                          name = gensym(:NonlinearSystem),
                          systems = NonlinearSystem[])
-<<<<<<< HEAD
-    NonlinearSystem(eqs, value.(states), value.(ps), name, systems)
-=======
-    NonlinearSystem(eqs, convert.(Variable,states), convert.(Variable,ps), pins, observed, name, systems)
->>>>>>> 6a9b682e
+    NonlinearSystem(eqs, value.(states), value.(ps), pins, observed, name, systems)
 end
 
 function calculate_jacobian(sys::NonlinearSystem;sparse=false,simplify=true)
