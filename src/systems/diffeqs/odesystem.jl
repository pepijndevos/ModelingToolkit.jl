--- conflicted
+++ resolved
@@ -234,11 +234,7 @@
         sys, syms;
         expression=false,
         output_type=Array,
-<<<<<<< HEAD
-    )
-=======
         checkbounds=true)
->>>>>>> 24d5041a
 
     if (isscalar = !(syms isa Vector))
         syms = [syms]
@@ -256,22 +252,13 @@
         output[i] = obs[idx].rhs
     end
 
-    dvs = DestructuredArgs(states(sys))
-    ps = DestructuredArgs(parameters(sys))
+    dvs = DestructuredArgs(states(sys), inbounds=!checkbounds)
+    ps = DestructuredArgs(parameters(sys), inbounds=!checkbounds)
     iv = independent_variable(sys)
     args = iv === nothing ? [dvs, ps] : [dvs, ps, iv]
 
     ex = Func(
-<<<<<<< HEAD
         args, [],
-=======
-        [
-         DestructuredArgs(states(sys), inbounds=!checkbounds)
-         DestructuredArgs(parameters(sys), inbounds=!checkbounds)
-         independent_variable(sys)
-        ],
-        [],
->>>>>>> 24d5041a
         Let(
             map(eq -> eq.lhs←eq.rhs, obs[1:maxidx]),
             isscalar ? output[1] : MakeArray(output, output_type)
