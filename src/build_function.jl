abstract type BuildTargets end
struct JuliaTarget <: BuildTargets end
struct StanTarget <: BuildTargets end
struct CTarget <: BuildTargets end
struct MATLABTarget <: BuildTargets end

abstract type ParallelForm end
struct SerialForm <: ParallelForm end
struct MultithreadedForm <: ParallelForm end
struct DistributedForm <: ParallelForm end
struct DaggerForm <: ParallelForm end

"""
`build_function`

Generates a numerically-usable function from a ModelingToolkit `Expression`.
<<<<<<< HEAD
If the `Expression` is an `Term`, the generated function is a function
with a scalar output, otherwise if it's an `AbstractArray{Term}`, the output
is two functions, one for out-of-place AbstractArray output and a second which
is a mutating function. The outputted functions match the given argument order,
i.e., f(u,p,args...) for the out-of-place and scalar functions and
`f!(du,u,p,args..)` for the in-place version.

```julia
build_function(ex, args...;
               conv = toexpr, expression = Val{true},
               checkbounds = false, convert_oop = true,
			   force_SA = false,
               linenumbers = false, target = JuliaTarget())
=======

```julia
build_function(ex, args...;
               expression = Val{true},
               target = JuliaTarget(),
			   kwargs...)
>>>>>>> 6a9b682e
```

Arguments:

- `ex`: The `Expression` to compile
<<<<<<< HEAD
- `vs`: The variables of the expression
- `ps`: The parameters of the expression
- `args`: Extra arguments to the function
- `conv`: The conversion function of the Term to Expr. By default this uses
  the `toexpr` function utilized in `convert(Expr,x)`.
=======
- `args`: The arguments of the function
>>>>>>> 6a9b682e
- `expression`: Whether to generate code or whether to generate the compiled form.
  By default, `expression = Val{true}`, which means that the code for the
  function is returned. If `Val{false}`, then the returned value is compiled.

Keyword Arguments:

- `target`: The output target of the compilation process. Possible options are:
    - `JuliaTarget`: Generates a Julia function
    - `CTarget`: Generates a C function
    - `StanTarget`: Generates a function for compiling with the Stan probabilistic
      programming language
    - `MATLABTarget`: Generates an anonymous function for use in MATLAB and Octave
      environments
- `fname`: Used by some targets for the name of the function in the target space.

Note that not all build targets support the full compilation interface. Check the
individual target documentation for details.
"""
function build_function(args...;target = JuliaTarget(),kwargs...)
    _build_function(target, map(value, args)...;kwargs...)
end

function addheader(ex, fargs, iip; X=gensym(:MTIIPVar))
  if iip
    wrappedex = :(
        ($X,$(fargs.args...)) -> begin
        $ex
        nothing
      end
    )
  else
    wrappedex = :(
      ($(fargs.args...),) -> begin
        $ex
      end
    )
  end
  wrappedex
end

function add_integrator_header(ex, fargs, iip; X=gensym(:MTIIPVar))
  integrator = gensym(:MTKIntegrator)
  if iip
    wrappedex = :(
        $integrator -> begin
        ($X,$(fargs.args...)) = (($integrator).u,($integrator).u,($integrator).p,($integrator).t)
        $ex
        nothing
      end
    )
  else
    wrappedex = :(
      $integrator -> begin
      ($(fargs.args...),) = (($integrator).u,($integrator).p,($integrator).t)
        $ex
      end
    )
  end
  wrappedex
end

# Scalar output
function _build_function(target::JuliaTarget, op::Term, args...;
                         conv = toexpr, expression = Val{true},
                         checkbounds = false,
                         linenumbers = true, headerfun=addheader)

    argnames = [gensym(:MTKArg) for i in 1:length(args)]
    arg_pairs = map(vars_to_pairs,zip(argnames,args))
    ls = reduce(vcat,first.(arg_pairs))
    rs = reduce(vcat,last.(arg_pairs))
    var_eqs = Expr(:(=), ModelingToolkit.build_expr(:tuple, ls), ModelingToolkit.build_expr(:tuple, rs))

    fname = gensym(:ModelingToolkitFunction)
    out_expr = conv(op)
    let_expr = Expr(:let, var_eqs, Expr(:block, out_expr))
    bounds_block = checkbounds ? let_expr : :(@inbounds begin $let_expr end)

    fargs = Expr(:tuple,argnames...)
    oop_ex = headerfun(bounds_block, fargs, false)

    if !linenumbers
        oop_ex = striplines(oop_ex)
    end

    if expression == Val{true}
        return ModelingToolkit.inject_registered_module_functions(oop_ex)
    else
        _build_and_inject_function(@__MODULE__, oop_ex)
    end
end

function _build_and_inject_function(mod::Module, ex)
    # Generate the function, which will process the expression
    runtimefn = GeneralizedGenerated.mk_function(mod, ex)

    # Extract the processed expression of the function body
    params = typeof(runtimefn).parameters
    fn_expr = GeneralizedGenerated.NGG.from_type(params[3])

    # Inject our externally registered module functions
    new_expr = ModelingToolkit.inject_registered_module_functions(fn_expr)

    # Reconstruct the RuntimeFn's Body
    new_body = GeneralizedGenerated.NGG.to_type(new_expr)
    return GeneralizedGenerated.RuntimeFn{params[1:2]..., new_body, params[4]}()
end

# Detect heterogeneous element types of "arrays of matrices/sparce matrices"
function is_array_matrix(F)
    return isa(F, AbstractVector) && all(x->isa(x, AbstractArray), F)
end
function is_array_sparse_matrix(F)
    return isa(F, AbstractVector) && all(x->isa(x, AbstractSparseMatrix), F)
end
# Detect heterogeneous element types of "arrays of arrays of matrices/sparce matrices"
function is_array_array_matrix(F)
    return isa(F, AbstractVector) && all(x->isa(x, AbstractArray{<:AbstractMatrix}), F)
end
function is_array_array_sparse_matrix(F)
    return isa(F, AbstractVector) && all(x->isa(x, AbstractArray{<:AbstractSparseMatrix}), F)
end

function fill_array_with_zero!(x::AbstractArray)
    if eltype(x) <: AbstractArray
        foreach(fill_array_with_zero!, x)
    else
        fill!(x, false)
    end
    return x
end

"""
Build function target: JuliaTarget

```julia
function _build_function(target::JuliaTarget, rhss, args...;
                         conv = toexpr, expression = Val{true},
                         checkbounds = false,
                         linenumbers = false, multithread=nothing,
                         headerfun = addheader, outputidxs=nothing,
						 convert_oop = true, force_SA = false,
                         skipzeros = outputidxs===nothing,
						 fillzeros = skipzeros && !(typeof(rhss)<:SparseMatrixCSC),
						 parallel=SerialForm(), kwargs...)
```

Generates a Julia function which can then be utilized for further evaluations.
If expression=Val{false}, the return is a Julia function which utilizes
GeneralizedGenerated.jl in order to be free of world-age issues.

If the `Expression` is an `Operation`, the generated function is a function
with a scalar output, otherwise if it's an `AbstractArray{Operation}`, the output
is two functions, one for out-of-place AbstractArray output and a second which
is a mutating function. The outputted functions match the given argument order,
i.e., f(u,p,args...) for the out-of-place and scalar functions and
`f!(du,u,p,args..)` for the in-place version.

Special Keyword Argumnets:

- `parallel`: The kind of parallelism to use in the generated function. Defaults
  to `SerialForm()`, i.e. no parallelism. Note that the parallel forms are not
  exported and thus need to be chosen like `ModelingToolkit.SerialForm()`.
  The choices are:
  -	`SerialForm()`: Serial execution.
  - `MultithreadedForm()`: Multithreaded execution with a static split, evenly
    splitting the number of expressions per thread.
  - `DistributedForm()`: Multiprocessing using Julia's Distributed with a static
    schedule, evenly splitting the number of expressions per process.
  - `DaggerForm()`: Multithreading and multiprocessing using Julia's Dagger.jl
    for dynamic scheduling and load balancing.
- `conv`: The conversion function of the Operation to Expr. By default this uses
  the `simplified_expr` function utilized in `convert(Expr,x)`.
- `checkbounds`: For whether to enable bounds checking inside of the generated
  function. Defaults to false, meaning that `@inbounds` is applied.
- `linenumbers`: Determines whether the generated function expression retains
  the line numbers. Defaults to true.
- `convert_oop`: Determines whether the OOP version should try to convert
  the output to match the type of the first input. This is useful for
  cases like LabelledArrays or other array types that carry extra
  information. Defaults to true.
- `force_SA`: Forces the output of the OOP version to be a StaticArray.
  Defaults to `false`, and outputs a static array when the first argument
  is a static array.
- `skipzeros`: Whether to skip filling zeros in the in-place version if the
  filling function is 0.
- `fillzeros`: Whether to perform `fill(out,0)` before the calculations to ensure
  safety with `skipzeros`.
"""
function _build_function(target::JuliaTarget, rhss, args...;
                         conv = simplified_expr, expression = Val{true},
                         checkbounds = false,
                         linenumbers = false, multithread=nothing,
                         headerfun = addheader, outputidxs=nothing,
						 convert_oop = true, force_SA = false,
                         skipzeros = outputidxs===nothing,
						 fillzeros = skipzeros && !(typeof(rhss)<:SparseMatrixCSC),
						 parallel=SerialForm(), kwargs...)
	if multithread isa Bool
		@warn("multithraded is deprecated for the parallel argument. See the documentation.")
		parallel = multithread ? MultithreadedForm() : SerialForm()
	end

    argnames = [gensym(:MTKArg) for i in 1:length(args)]
    arg_pairs = map(vars_to_pairs,zip(argnames,args))
    ls = reduce(vcat,first.(arg_pairs))
    rs = reduce(vcat,last.(arg_pairs))
    var_eqs = Expr(:(=), ModelingToolkit.build_expr(:tuple, ls), ModelingToolkit.build_expr(:tuple, rs))

    fname = gensym(:ModelingToolkitFunction)
    fargs = Expr(:tuple,argnames...)


    oidx = isnothing(outputidxs) ? (i -> i) : (i -> outputidxs[i])
    X = gensym(:MTIIPVar)

	rhs_length = rhss isa SparseMatrixCSC ? length(rhss.nzval) : length(rhss)

	if parallel isa DistributedForm
		numworks = Distributed.nworkers()
		reducevars = [Variable(gensym(:MTReduceVar))() for i in 1:numworks]
		lens = Int(ceil(rhs_length/numworks))
		finalsize = rhs_length - (numworks-1)*lens
		_rhss = vcat(reduce(vcat,[[getindex(reducevars[i],j) for j in 1:lens] for i in 1:numworks-1],init=Expr[]),
						 [getindex(reducevars[end],j) for j in 1:finalsize])
    elseif parallel isa DaggerForm
		computevars = [Variable(gensym(:MTComputeVar))() for i in axes(rhss,1)]
        reducevar = Variable(gensym(:MTReduceVar))()
        _rhss = [getindex(reducevar,i) for i in axes(rhss,1)]
	elseif rhss isa SparseMatrixCSC
		_rhss = rhss.nzval
	else
		_rhss = rhss
	end

    ip_sys_exprs = Expr[]
    # we cannot reliably fill the array with the presence of index translation
    if is_array_array_sparse_matrix(rhss) # Array of arrays of sparse matrices
        for (i, rhsel) ∈ enumerate(_rhss)
            for (j, rhsel2) ∈ enumerate(rhsel)
                for (k, rhs) ∈ enumerate(rhsel2.nzval)
                    rhs′ = conv(rhs)
                    (skipzeros && rhs′ isa Number && iszero(rhs′)) && continue
                    push!(ip_sys_exprs, :($X[$i][$j].nzval[$k] = $rhs′))
                end
            end
        end
    elseif is_array_array_matrix(rhss) # Array of arrays of arrays
        for (i, rhsel) ∈ enumerate(_rhss)
            for (j, rhsel2) ∈ enumerate(rhsel)
                for (k, rhs) ∈ enumerate(rhsel2)
                    rhs′ = conv(rhs)
                    (skipzeros && rhs′ isa Number && iszero(rhs′)) && continue
                    push!(ip_sys_exprs, :($X[$i][$j][$k] = $rhs′))
                end
            end
        end
    elseif is_array_sparse_matrix(rhss) # Array of sparse matrices
        for (i, rhsel) ∈ enumerate(_rhss)
            for (j, rhs) ∈ enumerate(rhsel.nzval)
                rhs′ = conv(rhs)
                (skipzeros && rhs′ isa Number && iszero(rhs′)) && continue
                push!(ip_sys_exprs, :($X[$i].nzval[$j] = $rhs′))
            end
        end
    elseif is_array_matrix(rhss) # Array of arrays
        for (i, rhsel) ∈ enumerate(_rhss)
            for (j, rhs) ∈ enumerate(rhsel)
                rhs′ = conv(rhs)
                (skipzeros && rhs′ isa Number && iszero(rhs′)) && continue
                push!(ip_sys_exprs, :($X[$i][$j] = $rhs′))
            end
        end
    elseif rhss isa SparseMatrixCSC
        for (i, rhs) ∈ enumerate(_rhss)
            rhs′ = conv(rhs)
            (skipzeros && rhs′ isa Number && iszero(rhs′)) && continue
            push!(ip_sys_exprs, :($X.nzval[$i] = $rhs′))
        end
    else
        for (i, rhs) ∈ enumerate(_rhss)
            rhs′ = conv(rhs)
            (skipzeros && rhs′ isa Number && iszero(rhs′)) && continue
            push!(ip_sys_exprs, :($X[$(oidx(i))] = $rhs′))
        end
    end

    ip_let_expr = Expr(:let, var_eqs, build_expr(:block, ip_sys_exprs))

    if parallel isa MultithreadedForm
        lens = Int(ceil(length(ip_let_expr.args[2].args)/Threads.nthreads()))
        threaded_exprs = vcat([quote
           Threads.@spawn begin
              $(ip_let_expr.args[2].args[((i-1)*lens+1):i*lens]...)
           end
        end for i in 1:Threads.nthreads()-1],
           quote
              Threads.@spawn begin
                 $(ip_let_expr.args[2].args[((Threads.nthreads()-1)*lens+1):end]...)
              end
           end)
        ip_let_expr.args[2] =  ModelingToolkit.build_expr(:block, threaded_exprs)
		ip_let_expr = :(@sync begin $ip_let_expr end)
    elseif parallel isa DistributedForm
		numworks = Distributed.nworkers()
		lens = Int(ceil(length(ip_let_expr.args[2].args)/numworks))
		spawnvars = [gensym(:MTSpawnVar) for i in 1:numworks]
		rhss_flat = rhss isa SparseMatrixCSC ? rhss.nzval : rhss
		spawnvectors = vcat(
					   [build_expr(:vect, [conv(rhs) for rhs ∈ rhss_flat[((i-1)*lens+1):i*lens]]) for i in 1:numworks-1],
					   build_expr(:vect, [conv(rhs) for rhs ∈ rhss_flat[((numworks-1)*lens+1):end]]))

        spawn_exprs = [quote
           $(spawnvars[i]) = ModelingToolkit.Distributed.remotecall($(i+1)) do
              $(spawnvectors[i])
           end
        end for i in 1:numworks]
        spawn_exprs = ModelingToolkit.build_expr(:block, spawn_exprs)
		resunpack_exprs = [:($(Symbol(reducevars[iter])) = fetch($(spawnvars[iter]))) for iter in 1:numworks]

		ip_let_expr.args[2] = quote
			@sync begin
				$spawn_exprs
				$(resunpack_exprs...)
				$(ip_let_expr.args[2])
			end
		end
    elseif parallel isa DaggerForm
        @assert HAS_DAGGER[] "Dagger.jl is not loaded; please do `using Dagger`"
        dagwrap(x) = x
        dagwrap(ex::Expr) = dagwrap(ex, Val(ex.head))
        dagwrap(ex::Expr, ::Val) = ex
        dagwrap(ex::Expr, ::Val{:call}) = :(Dagger.delayed($(ex.args[1]))($(dagwrap.(ex.args[2:end])...)))
        new_rhss = dagwrap.(conv.(rhss))
        delayed_exprs = build_expr(:block, [:($(Symbol(computevars[i])) = Dagger.delayed(identity)($(new_rhss[i]))) for i in axes(computevars,1)])
        # TODO: treereduce?
        reduce_expr = quote
            $(Symbol(reducevar)) = collect(Dagger.delayed(vcat)($(computevars...)))
        end
        ip_let_expr.args[2] = quote
			@sync begin
	            $delayed_exprs
	            $reduce_expr
	            $(ip_let_expr.args[2])
			end
        end
	end

	if fillzeros && outputidxs === nothing
        ip_let_expr = quote
			$fill_array_with_zero!($X)
			$ip_let_expr
		end
    end


    tuple_sys_expr = build_expr(:tuple, [conv(rhs) for rhs ∈ rhss])

    if rhss isa Matrix
        arr_sys_expr = build_expr(:vcat, [build_expr(:row,[conv(rhs) for rhs ∈ rhss[i,:]]) for i in 1:size(rhss,1)])
    elseif typeof(rhss) <: Array && !(typeof(rhss) <: Vector)
        vector_form = build_expr(:vect, [conv(rhs) for rhs ∈ rhss])
        arr_sys_expr = :(reshape($vector_form,$(size(rhss)...)))
    elseif rhss isa SparseMatrixCSC
        vector_form = build_expr(:vect, [conv(rhs) for rhs ∈ nonzeros(rhss)])
        arr_sys_expr = :(SparseMatrixCSC{eltype($(first(argnames))),Int}($(size(rhss)...), $(rhss.colptr), $(rhss.rowval), $vector_form))
    else # Vector
        arr_sys_expr = build_expr(:vect, [conv(rhs) for rhs ∈ rhss])
    end

	xname = gensym(:MTK)

	arr_sys_expr = (typeof(rhss) <: Vector || typeof(rhss) <: Matrix) && !(eltype(rhss) <: AbstractArray) ? quote
		if $force_SA || typeof($(fargs.args[1])) <: Union{ModelingToolkit.StaticArrays.SArray,ModelingToolkit.LabelledArrays.SLArray}
			$xname = ModelingToolkit.StaticArrays.@SArray $arr_sys_expr
			if $convert_oop && !(typeof($(fargs.args[1])) <: Number) && $(typeof(rhss) <: Vector) # Only try converting if it should match `u`
				return similar_type($(fargs.args[1]),eltype($xname))($xname)
			else
				return $xname
			end
		else
			$xname = $arr_sys_expr
			if $convert_oop && $(typeof(rhss) <: Vector)
				if !(typeof($(fargs.args[1])) <: Array) && !(typeof($(fargs.args[1])) <: Number) && eltype($(fargs.args[1])) <: eltype($xname)
					# Last condition: avoid known error because this doesn't change eltypes!
					return convert(typeof($(fargs.args[1])),$xname)
				elseif typeof($(fargs.args[1])) <: ModelingToolkit.LabelledArrays.LArray
					# LArray just needs to add the names back!
					return ModelingToolkit.LabelledArrays.LArray{ModelingToolkit.LabelledArrays.symnames(typeof($(fargs.args[1])))}($xname)
				else
					return $xname
				end
			else
				return $xname
			end
		end
	end : arr_sys_expr

    let_expr = Expr(:let, var_eqs, tuple_sys_expr)
    arr_let_expr = Expr(:let, var_eqs, arr_sys_expr)
    bounds_block = checkbounds ? let_expr : :(@inbounds begin $let_expr end)
    oop_bounds_block = checkbounds ? arr_let_expr : :(@inbounds begin $arr_let_expr end)
    ip_bounds_block = checkbounds ? ip_let_expr : :(@inbounds begin $ip_let_expr end)

    oop_ex = headerfun(oop_bounds_block, fargs, false)
    iip_ex = headerfun(ip_bounds_block, fargs, true; X=X)

    if !linenumbers
        oop_ex = striplines(oop_ex)
        iip_ex = striplines(iip_ex)
    end

    if expression == Val{true}
        return ModelingToolkit.inject_registered_module_functions(oop_ex), ModelingToolkit.inject_registered_module_functions(iip_ex)
    else
        return _build_and_inject_function(@__MODULE__, oop_ex), _build_and_inject_function(@__MODULE__, iip_ex)
    end
end

vars_to_pairs(args) = vars_to_pairs(args[1],args[2])
function vars_to_pairs(name,vs::AbstractArray)
    _vs = value.(vs)
	names = [nameof(u) for u ∈ _vs]
	exs = [:($name[$i]) for (i, u) ∈ enumerate(_vs)]
	names,exs
end

function vars_to_pairs(name,vs)
    _vs = value(vs)
	names = [nameof(_vs)]
	exs = [name]
	names,exs
end

get_varnumber(varop::Operation,vars::Vector{Operation}) =  findfirst(x->isequal(x,varop),vars)
get_varnumber(varop::Operation,vars::Vector{<:Variable})  =  findfirst(x->isequal(x,varop.op),vars)

function numbered_expr(O::Operation,args...;varordering = args[1],offset = 0,
                       lhsname=gensym("du"),rhsnames=[gensym("MTK") for i in 1:length(args)])
  if isa(O.op, ModelingToolkit.Variable)
	for j in 1:length(args)
		i = get_varnumber(O,args[j])
		if i !== nothing
			return :($(rhsnames[j])[$(i+offset)])
		end
	end
  end
  return Expr(:call, Symbol(O.op),
         [numbered_expr(x,args...;offset=offset,lhsname=lhsname,
                        rhsnames=rhsnames,varordering=varordering) for x in O.args]...)
end

function numbered_expr(de::ModelingToolkit.Equation,args...;varordering = args[1],
                       lhsname=gensym("du"),rhsnames=[gensym("MTK") for i in 1:length(args)],offset=0)
    i = findfirst(x->isequal(x isa Variable ? x.name : x.op.name,var_from_nested_derivative(de.lhs)[1].name),varordering)
    :($lhsname[$(i+offset)] = $(numbered_expr(de.rhs,args...;offset=offset,
											  varordering = varordering,
											  lhsname = lhsname,
											  rhsnames = rhsnames)))
end
numbered_expr(c::ModelingToolkit.Constant,args...;kwargs...) = c.value

<<<<<<< HEAD
function _build_function(target::StanTarget, eqs, vs, ps, iv,
                         conv = toexpr, expression = Val{true};
                         fname = :diffeqf, derivname=:internal_var___du,
                         varname=:internal_var___u,paramname=:internal_var___p)
    differential_equation = string(join([numbered_expr(eq,vs,ps,derivname=derivname,
                                   varname=varname,paramname=paramname) for
                                   (i, eq) ∈ enumerate(eqs)],";\n  "),";")
    """
    real[] $fname(real $iv,real[] $varname,real[] $paramname,real[] x_r,int[] x_i) {
      real $derivname[$(length(eqs))];
=======
"""
Build function target: CTarget

```julia
function _build_function(target::CTarget, eqs::Array{<:Equation}, args...;
                         conv = simplified_expr, expression = Val{true},
                         fname = :diffeqf,
						 lhsname=:du,rhsnames=[Symbol("RHS\$i") for i in 1:length(args)],
						 libpath=tempname(),compiler=:gcc)
```

This builds an in-place C function. Only works on arrays of equations. If
`expression == Val{false}`, then this builds a function in C, compiles it,
and returns a lambda to that compiled function. These special keyword arguments
control the compilation:

- libpath: the path to store the binary. Defaults to a temporary path.
- compiler: which C compiler to use. Defaults to :gcc, which is currently the
  only available option.
"""
function _build_function(target::CTarget, eqs::Array{<:Equation}, args...;
                         conv = simplified_expr, expression = Val{true},
                         fname = :diffeqf,
						 lhsname=:du,rhsnames=[Symbol("RHS$i") for i in 1:length(args)],
						 libpath=tempname(),compiler=:gcc)
    differential_equation = string(join([numbered_expr(eq,args...,lhsname=lhsname,
                                  rhsnames=rhsnames,offset=-1) for
                                  (i, eq) ∈ enumerate(eqs)],";\n  "),";")

    argstrs = join(vcat("double* $(lhsname)",[typeof(args[i])<:Array ? "double* $(rhsnames[i])" : "double $(rhsnames[i])" for i in 1:length(args)]),", ")
	ex = """
    void $fname($(argstrs...)) {
>>>>>>> 6a9b682e
      $differential_equation
    }
    """

	if expression == Val{true}
		return ex
	else
		@assert compiler == :gcc
		ex = build_function(eqs,args...;target=ModelingToolkit.CTarget())
		open(`gcc -fPIC -O3 -msse3 -xc -shared -o $(libpath * "." * Libdl.dlext) -`, "w") do f
			print(f, ex)
		end
		eval(:((du::Array{Float64},u::Array{Float64},p::Array{Float64},t::Float64) -> ccall(("diffeqf", $libpath), Cvoid, (Ptr{Float64}, Ptr{Float64}, Ptr{Float64}, Float64), du, u, p, t)))
	end
end

<<<<<<< HEAD
function _build_function(target::CTarget, eqs, vs, ps, iv;
                         conv = toexpr, expression = Val{true},
                         fname = :diffeqf, derivname=:internal_var___du,
                         varname=:internal_var___u,paramname=:internal_var___p)
    differential_equation = string(join([numbered_expr(eq,vs,ps,derivname=derivname,
                                  varname=varname,paramname=paramname) for
                                  (i, eq) ∈ enumerate(eqs)],";\n  "),";")
=======
"""
Build function target: StanTarget

```julia
function _build_function(target::StanTarget, eqs::Array{<:Equation}, vs, ps, iv;
                         conv = simplified_expr, expression = Val{true},
                         fname = :diffeqf, lhsname=:internal_var___du,
                         rhsnames=[:internal_var___u,:internal_var___p,:internal_var___t])
```

This builds an in-place Stan function compatible with the Stan differential equation solvers.
Unlike other build targets, this one requestions (vs, ps, iv) as the function arguments.
Only allowed on arrays of equations.
"""
function _build_function(target::StanTarget, eqs::Array{<:Equation}, vs, ps, iv;
                         conv = simplified_expr, expression = Val{true},
                         fname = :diffeqf, lhsname=:internal_var___du,
                         rhsnames=[:internal_var___u,:internal_var___p,:internal_var___t])
	@assert expression == Val{true}
    differential_equation = string(join([numbered_expr(eq,vs,ps,lhsname=lhsname,
                                   rhsnames=rhsnames) for
                                   (i, eq) ∈ enumerate(eqs)],";\n  "),";")
>>>>>>> 6a9b682e
    """
    real[] $fname(real $iv,real[] $(rhsnames[1]),real[] $(rhsnames[2]),real[] x_r,int[] x_i) {
      real $lhsname[$(length(eqs))];
      $differential_equation
      return $lhsname;
    }
    """
end

<<<<<<< HEAD
function _build_function(target::MATLABTarget, eqs, vs, ps, iv;
                         conv = toexpr, expression = Val{true},
                         fname = :diffeqf, derivname=:internal_var___du,
                         varname=:internal_var___u,paramname=:internal_var___p)
    matstr = join([numbered_expr(eq.rhs,vs,ps,derivname=derivname,
                                  varname=varname,paramname=paramname) for
=======
"""
Build function target: MATLABTarget

```julia
function _build_function(target::MATLABTarget, eqs::Array{<:Equation}, args...;
                         conv = simplified_expr, expression = Val{true},
                         lhsname=:internal_var___du,
                         rhsnames=[:internal_var___u,:internal_var___p,:internal_var___t])
```

This builds an out of place anonymous function @(t,rhsnames[1]) to be used in MATLAB.
Compatible with the MATLAB differential equation solvers. Only allowed on arrays
of equations.
"""
function _build_function(target::MATLABTarget, eqs::Array{<:Equation}, args...;
                         conv = simplified_expr, expression = Val{true},
                         fname = :diffeqf, lhsname=:internal_var___du,
                         rhsnames=[:internal_var___u,:internal_var___p,:internal_var___t])
	@assert expression == Val{true}
    matstr = join([numbered_expr(eq.rhs,args...,lhsname=lhsname,
                                  rhsnames=rhsnames) for
>>>>>>> 6a9b682e
                                  (i, eq) ∈ enumerate(eqs)],"; ")

    matstr = replace(matstr,"["=>"(")
    matstr = replace(matstr,"]"=>")")
    matstr = "$fname = @(t,$(rhsnames[1])) ["*matstr*"];"
    matstr
end
<|MERGE_RESOLUTION|>--- conflicted
+++ resolved
@@ -1,653 +1,597 @@
-abstract type BuildTargets end
-struct JuliaTarget <: BuildTargets end
-struct StanTarget <: BuildTargets end
-struct CTarget <: BuildTargets end
-struct MATLABTarget <: BuildTargets end
-
-abstract type ParallelForm end
-struct SerialForm <: ParallelForm end
-struct MultithreadedForm <: ParallelForm end
-struct DistributedForm <: ParallelForm end
-struct DaggerForm <: ParallelForm end
-
-"""
-`build_function`
-
-Generates a numerically-usable function from a ModelingToolkit `Expression`.
-<<<<<<< HEAD
-If the `Expression` is an `Term`, the generated function is a function
-with a scalar output, otherwise if it's an `AbstractArray{Term}`, the output
-is two functions, one for out-of-place AbstractArray output and a second which
-is a mutating function. The outputted functions match the given argument order,
-i.e., f(u,p,args...) for the out-of-place and scalar functions and
-`f!(du,u,p,args..)` for the in-place version.
-
-```julia
-build_function(ex, args...;
-               conv = toexpr, expression = Val{true},
-               checkbounds = false, convert_oop = true,
-			   force_SA = false,
-               linenumbers = false, target = JuliaTarget())
-=======
-
-```julia
-build_function(ex, args...;
-               expression = Val{true},
-               target = JuliaTarget(),
-			   kwargs...)
->>>>>>> 6a9b682e
-```
-
-Arguments:
-
-- `ex`: The `Expression` to compile
-<<<<<<< HEAD
-- `vs`: The variables of the expression
-- `ps`: The parameters of the expression
-- `args`: Extra arguments to the function
-- `conv`: The conversion function of the Term to Expr. By default this uses
-  the `toexpr` function utilized in `convert(Expr,x)`.
-=======
-- `args`: The arguments of the function
->>>>>>> 6a9b682e
-- `expression`: Whether to generate code or whether to generate the compiled form.
-  By default, `expression = Val{true}`, which means that the code for the
-  function is returned. If `Val{false}`, then the returned value is compiled.
-
-Keyword Arguments:
-
-- `target`: The output target of the compilation process. Possible options are:
-    - `JuliaTarget`: Generates a Julia function
-    - `CTarget`: Generates a C function
-    - `StanTarget`: Generates a function for compiling with the Stan probabilistic
-      programming language
-    - `MATLABTarget`: Generates an anonymous function for use in MATLAB and Octave
-      environments
-- `fname`: Used by some targets for the name of the function in the target space.
-
-Note that not all build targets support the full compilation interface. Check the
-individual target documentation for details.
-"""
-function build_function(args...;target = JuliaTarget(),kwargs...)
-    _build_function(target, map(value, args)...;kwargs...)
-end
-
-function addheader(ex, fargs, iip; X=gensym(:MTIIPVar))
-  if iip
-    wrappedex = :(
-        ($X,$(fargs.args...)) -> begin
-        $ex
-        nothing
-      end
-    )
-  else
-    wrappedex = :(
-      ($(fargs.args...),) -> begin
-        $ex
-      end
-    )
-  end
-  wrappedex
-end
-
-function add_integrator_header(ex, fargs, iip; X=gensym(:MTIIPVar))
-  integrator = gensym(:MTKIntegrator)
-  if iip
-    wrappedex = :(
-        $integrator -> begin
-        ($X,$(fargs.args...)) = (($integrator).u,($integrator).u,($integrator).p,($integrator).t)
-        $ex
-        nothing
-      end
-    )
-  else
-    wrappedex = :(
-      $integrator -> begin
-      ($(fargs.args...),) = (($integrator).u,($integrator).p,($integrator).t)
-        $ex
-      end
-    )
-  end
-  wrappedex
-end
-
-# Scalar output
-function _build_function(target::JuliaTarget, op::Term, args...;
-                         conv = toexpr, expression = Val{true},
-                         checkbounds = false,
-                         linenumbers = true, headerfun=addheader)
-
-    argnames = [gensym(:MTKArg) for i in 1:length(args)]
-    arg_pairs = map(vars_to_pairs,zip(argnames,args))
-    ls = reduce(vcat,first.(arg_pairs))
-    rs = reduce(vcat,last.(arg_pairs))
-    var_eqs = Expr(:(=), ModelingToolkit.build_expr(:tuple, ls), ModelingToolkit.build_expr(:tuple, rs))
-
-    fname = gensym(:ModelingToolkitFunction)
-    out_expr = conv(op)
-    let_expr = Expr(:let, var_eqs, Expr(:block, out_expr))
-    bounds_block = checkbounds ? let_expr : :(@inbounds begin $let_expr end)
-
-    fargs = Expr(:tuple,argnames...)
-    oop_ex = headerfun(bounds_block, fargs, false)
-
-    if !linenumbers
-        oop_ex = striplines(oop_ex)
-    end
-
-    if expression == Val{true}
-        return ModelingToolkit.inject_registered_module_functions(oop_ex)
-    else
-        _build_and_inject_function(@__MODULE__, oop_ex)
-    end
-end
-
-function _build_and_inject_function(mod::Module, ex)
-    # Generate the function, which will process the expression
-    runtimefn = GeneralizedGenerated.mk_function(mod, ex)
-
-    # Extract the processed expression of the function body
-    params = typeof(runtimefn).parameters
-    fn_expr = GeneralizedGenerated.NGG.from_type(params[3])
-
-    # Inject our externally registered module functions
-    new_expr = ModelingToolkit.inject_registered_module_functions(fn_expr)
-
-    # Reconstruct the RuntimeFn's Body
-    new_body = GeneralizedGenerated.NGG.to_type(new_expr)
-    return GeneralizedGenerated.RuntimeFn{params[1:2]..., new_body, params[4]}()
-end
-
-# Detect heterogeneous element types of "arrays of matrices/sparce matrices"
-function is_array_matrix(F)
-    return isa(F, AbstractVector) && all(x->isa(x, AbstractArray), F)
-end
-function is_array_sparse_matrix(F)
-    return isa(F, AbstractVector) && all(x->isa(x, AbstractSparseMatrix), F)
-end
-# Detect heterogeneous element types of "arrays of arrays of matrices/sparce matrices"
-function is_array_array_matrix(F)
-    return isa(F, AbstractVector) && all(x->isa(x, AbstractArray{<:AbstractMatrix}), F)
-end
-function is_array_array_sparse_matrix(F)
-    return isa(F, AbstractVector) && all(x->isa(x, AbstractArray{<:AbstractSparseMatrix}), F)
-end
-
-function fill_array_with_zero!(x::AbstractArray)
-    if eltype(x) <: AbstractArray
-        foreach(fill_array_with_zero!, x)
-    else
-        fill!(x, false)
-    end
-    return x
-end
-
-"""
-Build function target: JuliaTarget
-
-```julia
-function _build_function(target::JuliaTarget, rhss, args...;
-                         conv = toexpr, expression = Val{true},
-                         checkbounds = false,
-                         linenumbers = false, multithread=nothing,
-                         headerfun = addheader, outputidxs=nothing,
-						 convert_oop = true, force_SA = false,
-                         skipzeros = outputidxs===nothing,
-						 fillzeros = skipzeros && !(typeof(rhss)<:SparseMatrixCSC),
-						 parallel=SerialForm(), kwargs...)
-```
-
-Generates a Julia function which can then be utilized for further evaluations.
-If expression=Val{false}, the return is a Julia function which utilizes
-GeneralizedGenerated.jl in order to be free of world-age issues.
-
-If the `Expression` is an `Operation`, the generated function is a function
-with a scalar output, otherwise if it's an `AbstractArray{Operation}`, the output
-is two functions, one for out-of-place AbstractArray output and a second which
-is a mutating function. The outputted functions match the given argument order,
-i.e., f(u,p,args...) for the out-of-place and scalar functions and
-`f!(du,u,p,args..)` for the in-place version.
-
-Special Keyword Argumnets:
-
-- `parallel`: The kind of parallelism to use in the generated function. Defaults
-  to `SerialForm()`, i.e. no parallelism. Note that the parallel forms are not
-  exported and thus need to be chosen like `ModelingToolkit.SerialForm()`.
-  The choices are:
-  -	`SerialForm()`: Serial execution.
-  - `MultithreadedForm()`: Multithreaded execution with a static split, evenly
-    splitting the number of expressions per thread.
-  - `DistributedForm()`: Multiprocessing using Julia's Distributed with a static
-    schedule, evenly splitting the number of expressions per process.
-  - `DaggerForm()`: Multithreading and multiprocessing using Julia's Dagger.jl
-    for dynamic scheduling and load balancing.
-- `conv`: The conversion function of the Operation to Expr. By default this uses
-  the `simplified_expr` function utilized in `convert(Expr,x)`.
-- `checkbounds`: For whether to enable bounds checking inside of the generated
-  function. Defaults to false, meaning that `@inbounds` is applied.
-- `linenumbers`: Determines whether the generated function expression retains
-  the line numbers. Defaults to true.
-- `convert_oop`: Determines whether the OOP version should try to convert
-  the output to match the type of the first input. This is useful for
-  cases like LabelledArrays or other array types that carry extra
-  information. Defaults to true.
-- `force_SA`: Forces the output of the OOP version to be a StaticArray.
-  Defaults to `false`, and outputs a static array when the first argument
-  is a static array.
-- `skipzeros`: Whether to skip filling zeros in the in-place version if the
-  filling function is 0.
-- `fillzeros`: Whether to perform `fill(out,0)` before the calculations to ensure
-  safety with `skipzeros`.
-"""
-function _build_function(target::JuliaTarget, rhss, args...;
-                         conv = simplified_expr, expression = Val{true},
-                         checkbounds = false,
-                         linenumbers = false, multithread=nothing,
-                         headerfun = addheader, outputidxs=nothing,
-						 convert_oop = true, force_SA = false,
-                         skipzeros = outputidxs===nothing,
-						 fillzeros = skipzeros && !(typeof(rhss)<:SparseMatrixCSC),
-						 parallel=SerialForm(), kwargs...)
-	if multithread isa Bool
-		@warn("multithraded is deprecated for the parallel argument. See the documentation.")
-		parallel = multithread ? MultithreadedForm() : SerialForm()
-	end
-
-    argnames = [gensym(:MTKArg) for i in 1:length(args)]
-    arg_pairs = map(vars_to_pairs,zip(argnames,args))
-    ls = reduce(vcat,first.(arg_pairs))
-    rs = reduce(vcat,last.(arg_pairs))
-    var_eqs = Expr(:(=), ModelingToolkit.build_expr(:tuple, ls), ModelingToolkit.build_expr(:tuple, rs))
-
-    fname = gensym(:ModelingToolkitFunction)
-    fargs = Expr(:tuple,argnames...)
-
-
-    oidx = isnothing(outputidxs) ? (i -> i) : (i -> outputidxs[i])
-    X = gensym(:MTIIPVar)
-
-	rhs_length = rhss isa SparseMatrixCSC ? length(rhss.nzval) : length(rhss)
-
-	if parallel isa DistributedForm
-		numworks = Distributed.nworkers()
-		reducevars = [Variable(gensym(:MTReduceVar))() for i in 1:numworks]
-		lens = Int(ceil(rhs_length/numworks))
-		finalsize = rhs_length - (numworks-1)*lens
-		_rhss = vcat(reduce(vcat,[[getindex(reducevars[i],j) for j in 1:lens] for i in 1:numworks-1],init=Expr[]),
-						 [getindex(reducevars[end],j) for j in 1:finalsize])
-    elseif parallel isa DaggerForm
-		computevars = [Variable(gensym(:MTComputeVar))() for i in axes(rhss,1)]
-        reducevar = Variable(gensym(:MTReduceVar))()
-        _rhss = [getindex(reducevar,i) for i in axes(rhss,1)]
-	elseif rhss isa SparseMatrixCSC
-		_rhss = rhss.nzval
-	else
-		_rhss = rhss
-	end
-
-    ip_sys_exprs = Expr[]
-    # we cannot reliably fill the array with the presence of index translation
-    if is_array_array_sparse_matrix(rhss) # Array of arrays of sparse matrices
-        for (i, rhsel) ∈ enumerate(_rhss)
-            for (j, rhsel2) ∈ enumerate(rhsel)
-                for (k, rhs) ∈ enumerate(rhsel2.nzval)
-                    rhs′ = conv(rhs)
-                    (skipzeros && rhs′ isa Number && iszero(rhs′)) && continue
-                    push!(ip_sys_exprs, :($X[$i][$j].nzval[$k] = $rhs′))
-                end
-            end
-        end
-    elseif is_array_array_matrix(rhss) # Array of arrays of arrays
-        for (i, rhsel) ∈ enumerate(_rhss)
-            for (j, rhsel2) ∈ enumerate(rhsel)
-                for (k, rhs) ∈ enumerate(rhsel2)
-                    rhs′ = conv(rhs)
-                    (skipzeros && rhs′ isa Number && iszero(rhs′)) && continue
-                    push!(ip_sys_exprs, :($X[$i][$j][$k] = $rhs′))
-                end
-            end
-        end
-    elseif is_array_sparse_matrix(rhss) # Array of sparse matrices
-        for (i, rhsel) ∈ enumerate(_rhss)
-            for (j, rhs) ∈ enumerate(rhsel.nzval)
-                rhs′ = conv(rhs)
-                (skipzeros && rhs′ isa Number && iszero(rhs′)) && continue
-                push!(ip_sys_exprs, :($X[$i].nzval[$j] = $rhs′))
-            end
-        end
-    elseif is_array_matrix(rhss) # Array of arrays
-        for (i, rhsel) ∈ enumerate(_rhss)
-            for (j, rhs) ∈ enumerate(rhsel)
-                rhs′ = conv(rhs)
-                (skipzeros && rhs′ isa Number && iszero(rhs′)) && continue
-                push!(ip_sys_exprs, :($X[$i][$j] = $rhs′))
-            end
-        end
-    elseif rhss isa SparseMatrixCSC
-        for (i, rhs) ∈ enumerate(_rhss)
-            rhs′ = conv(rhs)
-            (skipzeros && rhs′ isa Number && iszero(rhs′)) && continue
-            push!(ip_sys_exprs, :($X.nzval[$i] = $rhs′))
-        end
-    else
-        for (i, rhs) ∈ enumerate(_rhss)
-            rhs′ = conv(rhs)
-            (skipzeros && rhs′ isa Number && iszero(rhs′)) && continue
-            push!(ip_sys_exprs, :($X[$(oidx(i))] = $rhs′))
-        end
-    end
-
-    ip_let_expr = Expr(:let, var_eqs, build_expr(:block, ip_sys_exprs))
-
-    if parallel isa MultithreadedForm
-        lens = Int(ceil(length(ip_let_expr.args[2].args)/Threads.nthreads()))
-        threaded_exprs = vcat([quote
-           Threads.@spawn begin
-              $(ip_let_expr.args[2].args[((i-1)*lens+1):i*lens]...)
-           end
-        end for i in 1:Threads.nthreads()-1],
-           quote
-              Threads.@spawn begin
-                 $(ip_let_expr.args[2].args[((Threads.nthreads()-1)*lens+1):end]...)
-              end
-           end)
-        ip_let_expr.args[2] =  ModelingToolkit.build_expr(:block, threaded_exprs)
-		ip_let_expr = :(@sync begin $ip_let_expr end)
-    elseif parallel isa DistributedForm
-		numworks = Distributed.nworkers()
-		lens = Int(ceil(length(ip_let_expr.args[2].args)/numworks))
-		spawnvars = [gensym(:MTSpawnVar) for i in 1:numworks]
-		rhss_flat = rhss isa SparseMatrixCSC ? rhss.nzval : rhss
-		spawnvectors = vcat(
-					   [build_expr(:vect, [conv(rhs) for rhs ∈ rhss_flat[((i-1)*lens+1):i*lens]]) for i in 1:numworks-1],
-					   build_expr(:vect, [conv(rhs) for rhs ∈ rhss_flat[((numworks-1)*lens+1):end]]))
-
-        spawn_exprs = [quote
-           $(spawnvars[i]) = ModelingToolkit.Distributed.remotecall($(i+1)) do
-              $(spawnvectors[i])
-           end
-        end for i in 1:numworks]
-        spawn_exprs = ModelingToolkit.build_expr(:block, spawn_exprs)
-		resunpack_exprs = [:($(Symbol(reducevars[iter])) = fetch($(spawnvars[iter]))) for iter in 1:numworks]
-
-		ip_let_expr.args[2] = quote
-			@sync begin
-				$spawn_exprs
-				$(resunpack_exprs...)
-				$(ip_let_expr.args[2])
-			end
-		end
-    elseif parallel isa DaggerForm
-        @assert HAS_DAGGER[] "Dagger.jl is not loaded; please do `using Dagger`"
-        dagwrap(x) = x
-        dagwrap(ex::Expr) = dagwrap(ex, Val(ex.head))
-        dagwrap(ex::Expr, ::Val) = ex
-        dagwrap(ex::Expr, ::Val{:call}) = :(Dagger.delayed($(ex.args[1]))($(dagwrap.(ex.args[2:end])...)))
-        new_rhss = dagwrap.(conv.(rhss))
-        delayed_exprs = build_expr(:block, [:($(Symbol(computevars[i])) = Dagger.delayed(identity)($(new_rhss[i]))) for i in axes(computevars,1)])
-        # TODO: treereduce?
-        reduce_expr = quote
-            $(Symbol(reducevar)) = collect(Dagger.delayed(vcat)($(computevars...)))
-        end
-        ip_let_expr.args[2] = quote
-			@sync begin
-	            $delayed_exprs
-	            $reduce_expr
-	            $(ip_let_expr.args[2])
-			end
-        end
-	end
-
-	if fillzeros && outputidxs === nothing
-        ip_let_expr = quote
-			$fill_array_with_zero!($X)
-			$ip_let_expr
-		end
-    end
-
-
-    tuple_sys_expr = build_expr(:tuple, [conv(rhs) for rhs ∈ rhss])
-
-    if rhss isa Matrix
-        arr_sys_expr = build_expr(:vcat, [build_expr(:row,[conv(rhs) for rhs ∈ rhss[i,:]]) for i in 1:size(rhss,1)])
-    elseif typeof(rhss) <: Array && !(typeof(rhss) <: Vector)
-        vector_form = build_expr(:vect, [conv(rhs) for rhs ∈ rhss])
-        arr_sys_expr = :(reshape($vector_form,$(size(rhss)...)))
-    elseif rhss isa SparseMatrixCSC
-        vector_form = build_expr(:vect, [conv(rhs) for rhs ∈ nonzeros(rhss)])
-        arr_sys_expr = :(SparseMatrixCSC{eltype($(first(argnames))),Int}($(size(rhss)...), $(rhss.colptr), $(rhss.rowval), $vector_form))
-    else # Vector
-        arr_sys_expr = build_expr(:vect, [conv(rhs) for rhs ∈ rhss])
-    end
-
-	xname = gensym(:MTK)
-
-	arr_sys_expr = (typeof(rhss) <: Vector || typeof(rhss) <: Matrix) && !(eltype(rhss) <: AbstractArray) ? quote
-		if $force_SA || typeof($(fargs.args[1])) <: Union{ModelingToolkit.StaticArrays.SArray,ModelingToolkit.LabelledArrays.SLArray}
-			$xname = ModelingToolkit.StaticArrays.@SArray $arr_sys_expr
-			if $convert_oop && !(typeof($(fargs.args[1])) <: Number) && $(typeof(rhss) <: Vector) # Only try converting if it should match `u`
-				return similar_type($(fargs.args[1]),eltype($xname))($xname)
-			else
-				return $xname
-			end
-		else
-			$xname = $arr_sys_expr
-			if $convert_oop && $(typeof(rhss) <: Vector)
-				if !(typeof($(fargs.args[1])) <: Array) && !(typeof($(fargs.args[1])) <: Number) && eltype($(fargs.args[1])) <: eltype($xname)
-					# Last condition: avoid known error because this doesn't change eltypes!
-					return convert(typeof($(fargs.args[1])),$xname)
-				elseif typeof($(fargs.args[1])) <: ModelingToolkit.LabelledArrays.LArray
-					# LArray just needs to add the names back!
-					return ModelingToolkit.LabelledArrays.LArray{ModelingToolkit.LabelledArrays.symnames(typeof($(fargs.args[1])))}($xname)
-				else
-					return $xname
-				end
-			else
-				return $xname
-			end
-		end
-	end : arr_sys_expr
-
-    let_expr = Expr(:let, var_eqs, tuple_sys_expr)
-    arr_let_expr = Expr(:let, var_eqs, arr_sys_expr)
-    bounds_block = checkbounds ? let_expr : :(@inbounds begin $let_expr end)
-    oop_bounds_block = checkbounds ? arr_let_expr : :(@inbounds begin $arr_let_expr end)
-    ip_bounds_block = checkbounds ? ip_let_expr : :(@inbounds begin $ip_let_expr end)
-
-    oop_ex = headerfun(oop_bounds_block, fargs, false)
-    iip_ex = headerfun(ip_bounds_block, fargs, true; X=X)
-
-    if !linenumbers
-        oop_ex = striplines(oop_ex)
-        iip_ex = striplines(iip_ex)
-    end
-
-    if expression == Val{true}
-        return ModelingToolkit.inject_registered_module_functions(oop_ex), ModelingToolkit.inject_registered_module_functions(iip_ex)
-    else
-        return _build_and_inject_function(@__MODULE__, oop_ex), _build_and_inject_function(@__MODULE__, iip_ex)
-    end
-end
-
-vars_to_pairs(args) = vars_to_pairs(args[1],args[2])
-function vars_to_pairs(name,vs::AbstractArray)
-    _vs = value.(vs)
-	names = [nameof(u) for u ∈ _vs]
-	exs = [:($name[$i]) for (i, u) ∈ enumerate(_vs)]
-	names,exs
-end
-
-function vars_to_pairs(name,vs)
-    _vs = value(vs)
-	names = [nameof(_vs)]
-	exs = [name]
-	names,exs
-end
-
-get_varnumber(varop::Operation,vars::Vector{Operation}) =  findfirst(x->isequal(x,varop),vars)
-get_varnumber(varop::Operation,vars::Vector{<:Variable})  =  findfirst(x->isequal(x,varop.op),vars)
-
-function numbered_expr(O::Operation,args...;varordering = args[1],offset = 0,
-                       lhsname=gensym("du"),rhsnames=[gensym("MTK") for i in 1:length(args)])
-  if isa(O.op, ModelingToolkit.Variable)
-	for j in 1:length(args)
-		i = get_varnumber(O,args[j])
-		if i !== nothing
-			return :($(rhsnames[j])[$(i+offset)])
-		end
-	end
-  end
-  return Expr(:call, Symbol(O.op),
-         [numbered_expr(x,args...;offset=offset,lhsname=lhsname,
-                        rhsnames=rhsnames,varordering=varordering) for x in O.args]...)
-end
-
-function numbered_expr(de::ModelingToolkit.Equation,args...;varordering = args[1],
-                       lhsname=gensym("du"),rhsnames=[gensym("MTK") for i in 1:length(args)],offset=0)
-    i = findfirst(x->isequal(x isa Variable ? x.name : x.op.name,var_from_nested_derivative(de.lhs)[1].name),varordering)
-    :($lhsname[$(i+offset)] = $(numbered_expr(de.rhs,args...;offset=offset,
-											  varordering = varordering,
-											  lhsname = lhsname,
-											  rhsnames = rhsnames)))
-end
-numbered_expr(c::ModelingToolkit.Constant,args...;kwargs...) = c.value
-
-<<<<<<< HEAD
-function _build_function(target::StanTarget, eqs, vs, ps, iv,
-                         conv = toexpr, expression = Val{true};
-                         fname = :diffeqf, derivname=:internal_var___du,
-                         varname=:internal_var___u,paramname=:internal_var___p)
-    differential_equation = string(join([numbered_expr(eq,vs,ps,derivname=derivname,
-                                   varname=varname,paramname=paramname) for
-                                   (i, eq) ∈ enumerate(eqs)],";\n  "),";")
-    """
-    real[] $fname(real $iv,real[] $varname,real[] $paramname,real[] x_r,int[] x_i) {
-      real $derivname[$(length(eqs))];
-=======
-"""
-Build function target: CTarget
-
-```julia
-function _build_function(target::CTarget, eqs::Array{<:Equation}, args...;
-                         conv = simplified_expr, expression = Val{true},
-                         fname = :diffeqf,
-						 lhsname=:du,rhsnames=[Symbol("RHS\$i") for i in 1:length(args)],
-						 libpath=tempname(),compiler=:gcc)
-```
-
-This builds an in-place C function. Only works on arrays of equations. If
-`expression == Val{false}`, then this builds a function in C, compiles it,
-and returns a lambda to that compiled function. These special keyword arguments
-control the compilation:
-
-- libpath: the path to store the binary. Defaults to a temporary path.
-- compiler: which C compiler to use. Defaults to :gcc, which is currently the
-  only available option.
-"""
-function _build_function(target::CTarget, eqs::Array{<:Equation}, args...;
-                         conv = simplified_expr, expression = Val{true},
-                         fname = :diffeqf,
-						 lhsname=:du,rhsnames=[Symbol("RHS$i") for i in 1:length(args)],
-						 libpath=tempname(),compiler=:gcc)
-    differential_equation = string(join([numbered_expr(eq,args...,lhsname=lhsname,
-                                  rhsnames=rhsnames,offset=-1) for
-                                  (i, eq) ∈ enumerate(eqs)],";\n  "),";")
-
-    argstrs = join(vcat("double* $(lhsname)",[typeof(args[i])<:Array ? "double* $(rhsnames[i])" : "double $(rhsnames[i])" for i in 1:length(args)]),", ")
-	ex = """
-    void $fname($(argstrs...)) {
->>>>>>> 6a9b682e
-      $differential_equation
-    }
-    """
-
-	if expression == Val{true}
-		return ex
-	else
-		@assert compiler == :gcc
-		ex = build_function(eqs,args...;target=ModelingToolkit.CTarget())
-		open(`gcc -fPIC -O3 -msse3 -xc -shared -o $(libpath * "." * Libdl.dlext) -`, "w") do f
-			print(f, ex)
-		end
-		eval(:((du::Array{Float64},u::Array{Float64},p::Array{Float64},t::Float64) -> ccall(("diffeqf", $libpath), Cvoid, (Ptr{Float64}, Ptr{Float64}, Ptr{Float64}, Float64), du, u, p, t)))
-	end
-end
-
-<<<<<<< HEAD
-function _build_function(target::CTarget, eqs, vs, ps, iv;
-                         conv = toexpr, expression = Val{true},
-                         fname = :diffeqf, derivname=:internal_var___du,
-                         varname=:internal_var___u,paramname=:internal_var___p)
-    differential_equation = string(join([numbered_expr(eq,vs,ps,derivname=derivname,
-                                  varname=varname,paramname=paramname) for
-                                  (i, eq) ∈ enumerate(eqs)],";\n  "),";")
-=======
-"""
-Build function target: StanTarget
-
-```julia
-function _build_function(target::StanTarget, eqs::Array{<:Equation}, vs, ps, iv;
-                         conv = simplified_expr, expression = Val{true},
-                         fname = :diffeqf, lhsname=:internal_var___du,
-                         rhsnames=[:internal_var___u,:internal_var___p,:internal_var___t])
-```
-
-This builds an in-place Stan function compatible with the Stan differential equation solvers.
-Unlike other build targets, this one requestions (vs, ps, iv) as the function arguments.
-Only allowed on arrays of equations.
-"""
-function _build_function(target::StanTarget, eqs::Array{<:Equation}, vs, ps, iv;
-                         conv = simplified_expr, expression = Val{true},
-                         fname = :diffeqf, lhsname=:internal_var___du,
-                         rhsnames=[:internal_var___u,:internal_var___p,:internal_var___t])
-	@assert expression == Val{true}
-    differential_equation = string(join([numbered_expr(eq,vs,ps,lhsname=lhsname,
-                                   rhsnames=rhsnames) for
-                                   (i, eq) ∈ enumerate(eqs)],";\n  "),";")
->>>>>>> 6a9b682e
-    """
-    real[] $fname(real $iv,real[] $(rhsnames[1]),real[] $(rhsnames[2]),real[] x_r,int[] x_i) {
-      real $lhsname[$(length(eqs))];
-      $differential_equation
-      return $lhsname;
-    }
-    """
-end
-
-<<<<<<< HEAD
-function _build_function(target::MATLABTarget, eqs, vs, ps, iv;
-                         conv = toexpr, expression = Val{true},
-                         fname = :diffeqf, derivname=:internal_var___du,
-                         varname=:internal_var___u,paramname=:internal_var___p)
-    matstr = join([numbered_expr(eq.rhs,vs,ps,derivname=derivname,
-                                  varname=varname,paramname=paramname) for
-=======
-"""
-Build function target: MATLABTarget
-
-```julia
-function _build_function(target::MATLABTarget, eqs::Array{<:Equation}, args...;
-                         conv = simplified_expr, expression = Val{true},
-                         lhsname=:internal_var___du,
-                         rhsnames=[:internal_var___u,:internal_var___p,:internal_var___t])
-```
-
-This builds an out of place anonymous function @(t,rhsnames[1]) to be used in MATLAB.
-Compatible with the MATLAB differential equation solvers. Only allowed on arrays
-of equations.
-"""
-function _build_function(target::MATLABTarget, eqs::Array{<:Equation}, args...;
-                         conv = simplified_expr, expression = Val{true},
-                         fname = :diffeqf, lhsname=:internal_var___du,
-                         rhsnames=[:internal_var___u,:internal_var___p,:internal_var___t])
-	@assert expression == Val{true}
-    matstr = join([numbered_expr(eq.rhs,args...,lhsname=lhsname,
-                                  rhsnames=rhsnames) for
->>>>>>> 6a9b682e
-                                  (i, eq) ∈ enumerate(eqs)],"; ")
-
-    matstr = replace(matstr,"["=>"(")
-    matstr = replace(matstr,"]"=>")")
-    matstr = "$fname = @(t,$(rhsnames[1])) ["*matstr*"];"
-    matstr
-end
+abstract type BuildTargets end
+struct JuliaTarget <: BuildTargets end
+struct StanTarget <: BuildTargets end
+struct CTarget <: BuildTargets end
+struct MATLABTarget <: BuildTargets end
+
+abstract type ParallelForm end
+struct SerialForm <: ParallelForm end
+struct MultithreadedForm <: ParallelForm end
+struct DistributedForm <: ParallelForm end
+struct DaggerForm <: ParallelForm end
+
+"""
+`build_function`
+
+Generates a numerically-usable function from a ModelingToolkit `Expression`.
+
+```julia
+build_function(ex, args...;
+               expression = Val{true},
+               target = JuliaTarget(),
+			   kwargs...)
+```
+
+Arguments:
+
+- `ex`: The `Expression` to compile
+- `args`: The arguments of the function
+- `expression`: Whether to generate code or whether to generate the compiled form.
+  By default, `expression = Val{true}`, which means that the code for the
+  function is returned. If `Val{false}`, then the returned value is compiled.
+
+Keyword Arguments:
+
+- `target`: The output target of the compilation process. Possible options are:
+    - `JuliaTarget`: Generates a Julia function
+    - `CTarget`: Generates a C function
+    - `StanTarget`: Generates a function for compiling with the Stan probabilistic
+      programming language
+    - `MATLABTarget`: Generates an anonymous function for use in MATLAB and Octave
+      environments
+- `fname`: Used by some targets for the name of the function in the target space.
+
+Note that not all build targets support the full compilation interface. Check the
+individual target documentation for details.
+"""
+function build_function(args...;target = JuliaTarget(),kwargs...)
+  _build_function(target,args...;kwargs...)
+end
+
+function addheader(ex, fargs, iip; X=gensym(:MTIIPVar))
+  if iip
+    wrappedex = :(
+        ($X,$(fargs.args...)) -> begin
+        $ex
+        nothing
+      end
+    )
+  else
+    wrappedex = :(
+      ($(fargs.args...),) -> begin
+        $ex
+      end
+    )
+  end
+  wrappedex
+end
+
+function add_integrator_header(ex, fargs, iip; X=gensym(:MTIIPVar))
+  integrator = gensym(:MTKIntegrator)
+  if iip
+    wrappedex = :(
+        $integrator -> begin
+        ($X,$(fargs.args...)) = (($integrator).u,($integrator).u,($integrator).p,($integrator).t)
+        $ex
+        nothing
+      end
+    )
+  else
+    wrappedex = :(
+      $integrator -> begin
+      ($(fargs.args...),) = (($integrator).u,($integrator).p,($integrator).t)
+        $ex
+      end
+    )
+  end
+  wrappedex
+end
+
+# Scalar output
+function _build_function(target::JuliaTarget, op::Operation, args...;
+                         conv = simplified_expr, expression = Val{true},
+                         checkbounds = false,
+                         linenumbers = true, headerfun=addheader)
+
+    argnames = [gensym(:MTKArg) for i in 1:length(args)]
+    arg_pairs = map(vars_to_pairs,zip(argnames,args))
+    ls = reduce(vcat,first.(arg_pairs))
+    rs = reduce(vcat,last.(arg_pairs))
+    var_eqs = Expr(:(=), ModelingToolkit.build_expr(:tuple, ls), ModelingToolkit.build_expr(:tuple, rs))
+
+    fname = gensym(:ModelingToolkitFunction)
+    out_expr = conv(op)
+    let_expr = Expr(:let, var_eqs, Expr(:block, out_expr))
+    bounds_block = checkbounds ? let_expr : :(@inbounds begin $let_expr end)
+
+    fargs = Expr(:tuple,argnames...)
+    oop_ex = headerfun(bounds_block, fargs, false)
+
+    if !linenumbers
+        oop_ex = striplines(oop_ex)
+    end
+
+    if expression == Val{true}
+        return ModelingToolkit.inject_registered_module_functions(oop_ex)
+    else
+        _build_and_inject_function(@__MODULE__, oop_ex)
+    end
+end
+
+function _build_and_inject_function(mod::Module, ex)
+    # Generate the function, which will process the expression
+    runtimefn = GeneralizedGenerated.mk_function(mod, ex)
+
+    # Extract the processed expression of the function body
+    params = typeof(runtimefn).parameters
+    fn_expr = GeneralizedGenerated.NGG.from_type(params[3])
+
+    # Inject our externally registered module functions
+    new_expr = ModelingToolkit.inject_registered_module_functions(fn_expr)
+
+    # Reconstruct the RuntimeFn's Body
+    new_body = GeneralizedGenerated.NGG.to_type(new_expr)
+    return GeneralizedGenerated.RuntimeFn{params[1:2]..., new_body, params[4]}()
+end
+
+# Detect heterogeneous element types of "arrays of matrices/sparce matrices"
+function is_array_matrix(F)
+    return isa(F, AbstractVector) && all(x->isa(x, AbstractArray), F)
+end
+function is_array_sparse_matrix(F)
+    return isa(F, AbstractVector) && all(x->isa(x, AbstractSparseMatrix), F)
+end
+# Detect heterogeneous element types of "arrays of arrays of matrices/sparce matrices"
+function is_array_array_matrix(F)
+    return isa(F, AbstractVector) && all(x->isa(x, AbstractArray{<:AbstractMatrix}), F)
+end
+function is_array_array_sparse_matrix(F)
+    return isa(F, AbstractVector) && all(x->isa(x, AbstractArray{<:AbstractSparseMatrix}), F)
+end
+
+function fill_array_with_zero!(x::AbstractArray)
+    if eltype(x) <: AbstractArray
+        foreach(fill_array_with_zero!, x)
+    else
+        fill!(x, false)
+    end
+    return x
+end
+
+"""
+Build function target: JuliaTarget
+
+```julia
+function _build_function(target::JuliaTarget, rhss, args...;
+                         conv = simplified_expr, expression = Val{true},
+                         checkbounds = false,
+                         linenumbers = false, multithread=nothing,
+                         headerfun = addheader, outputidxs=nothing,
+						 convert_oop = true, force_SA = false,
+                         skipzeros = outputidxs===nothing,
+						 fillzeros = skipzeros && !(typeof(rhss)<:SparseMatrixCSC),
+						 parallel=SerialForm(), kwargs...)
+```
+
+Generates a Julia function which can then be utilized for further evaluations.
+If expression=Val{false}, the return is a Julia function which utilizes
+GeneralizedGenerated.jl in order to be free of world-age issues.
+
+If the `Expression` is an `Operation`, the generated function is a function
+with a scalar output, otherwise if it's an `AbstractArray{Operation}`, the output
+is two functions, one for out-of-place AbstractArray output and a second which
+is a mutating function. The outputted functions match the given argument order,
+i.e., f(u,p,args...) for the out-of-place and scalar functions and
+`f!(du,u,p,args..)` for the in-place version.
+
+Special Keyword Argumnets:
+
+- `parallel`: The kind of parallelism to use in the generated function. Defaults
+  to `SerialForm()`, i.e. no parallelism. Note that the parallel forms are not
+  exported and thus need to be chosen like `ModelingToolkit.SerialForm()`.
+  The choices are:
+  -	`SerialForm()`: Serial execution.
+  - `MultithreadedForm()`: Multithreaded execution with a static split, evenly
+    splitting the number of expressions per thread.
+  - `DistributedForm()`: Multiprocessing using Julia's Distributed with a static
+    schedule, evenly splitting the number of expressions per process.
+  - `DaggerForm()`: Multithreading and multiprocessing using Julia's Dagger.jl
+    for dynamic scheduling and load balancing.
+- `conv`: The conversion function of the Operation to Expr. By default this uses
+  the `simplified_expr` function utilized in `convert(Expr,x)`.
+- `checkbounds`: For whether to enable bounds checking inside of the generated
+  function. Defaults to false, meaning that `@inbounds` is applied.
+- `linenumbers`: Determines whether the generated function expression retains
+  the line numbers. Defaults to true.
+- `convert_oop`: Determines whether the OOP version should try to convert
+  the output to match the type of the first input. This is useful for
+  cases like LabelledArrays or other array types that carry extra
+  information. Defaults to true.
+- `force_SA`: Forces the output of the OOP version to be a StaticArray.
+  Defaults to `false`, and outputs a static array when the first argument
+  is a static array.
+- `skipzeros`: Whether to skip filling zeros in the in-place version if the
+  filling function is 0.
+- `fillzeros`: Whether to perform `fill(out,0)` before the calculations to ensure
+  safety with `skipzeros`.
+"""
+function _build_function(target::JuliaTarget, rhss, args...;
+                         conv = simplified_expr, expression = Val{true},
+                         checkbounds = false,
+                         linenumbers = false, multithread=nothing,
+                         headerfun = addheader, outputidxs=nothing,
+						 convert_oop = true, force_SA = false,
+                         skipzeros = outputidxs===nothing,
+						 fillzeros = skipzeros && !(typeof(rhss)<:SparseMatrixCSC),
+						 parallel=SerialForm(), kwargs...)
+	if multithread isa Bool
+		@warn("multithraded is deprecated for the parallel argument. See the documentation.")
+		parallel = multithread ? MultithreadedForm() : SerialForm()
+	end
+
+    argnames = [gensym(:MTKArg) for i in 1:length(args)]
+    arg_pairs = map(vars_to_pairs,zip(argnames,args))
+    ls = reduce(vcat,first.(arg_pairs))
+    rs = reduce(vcat,last.(arg_pairs))
+    var_eqs = Expr(:(=), ModelingToolkit.build_expr(:tuple, ls), ModelingToolkit.build_expr(:tuple, rs))
+
+    fname = gensym(:ModelingToolkitFunction)
+    fargs = Expr(:tuple,argnames...)
+
+
+    oidx = isnothing(outputidxs) ? (i -> i) : (i -> outputidxs[i])
+    X = gensym(:MTIIPVar)
+
+	rhs_length = rhss isa SparseMatrixCSC ? length(rhss.nzval) : length(rhss)
+
+	if parallel isa DistributedForm
+		numworks = Distributed.nworkers()
+		reducevars = [Variable(gensym(:MTReduceVar))() for i in 1:numworks]
+		lens = Int(ceil(rhs_length/numworks))
+		finalsize = rhs_length - (numworks-1)*lens
+		_rhss = vcat(reduce(vcat,[[getindex(reducevars[i],j) for j in 1:lens] for i in 1:numworks-1],init=Expr[]),
+						 [getindex(reducevars[end],j) for j in 1:finalsize])
+    elseif parallel isa DaggerForm
+		computevars = [Variable(gensym(:MTComputeVar))() for i in axes(rhss,1)]
+        reducevar = Variable(gensym(:MTReduceVar))()
+        _rhss = [getindex(reducevar,i) for i in axes(rhss,1)]
+	elseif rhss isa SparseMatrixCSC
+		_rhss = rhss.nzval
+	else
+		_rhss = rhss
+	end
+
+    ip_sys_exprs = Expr[]
+    # we cannot reliably fill the array with the presence of index translation
+    if is_array_array_sparse_matrix(rhss) # Array of arrays of sparse matrices
+        for (i, rhsel) ∈ enumerate(_rhss)
+            for (j, rhsel2) ∈ enumerate(rhsel)
+                for (k, rhs) ∈ enumerate(rhsel2.nzval)
+                    rhs′ = conv(rhs)
+                    (skipzeros && rhs′ isa Number && iszero(rhs′)) && continue
+                    push!(ip_sys_exprs, :($X[$i][$j].nzval[$k] = $rhs′))
+                end
+            end
+        end
+    elseif is_array_array_matrix(rhss) # Array of arrays of arrays
+        for (i, rhsel) ∈ enumerate(_rhss)
+            for (j, rhsel2) ∈ enumerate(rhsel)
+                for (k, rhs) ∈ enumerate(rhsel2)
+                    rhs′ = conv(rhs)
+                    (skipzeros && rhs′ isa Number && iszero(rhs′)) && continue
+                    push!(ip_sys_exprs, :($X[$i][$j][$k] = $rhs′))
+                end
+            end
+        end
+    elseif is_array_sparse_matrix(rhss) # Array of sparse matrices
+        for (i, rhsel) ∈ enumerate(_rhss)
+            for (j, rhs) ∈ enumerate(rhsel.nzval)
+                rhs′ = conv(rhs)
+                (skipzeros && rhs′ isa Number && iszero(rhs′)) && continue
+                push!(ip_sys_exprs, :($X[$i].nzval[$j] = $rhs′))
+            end
+        end
+    elseif is_array_matrix(rhss) # Array of arrays
+        for (i, rhsel) ∈ enumerate(_rhss)
+            for (j, rhs) ∈ enumerate(rhsel)
+                rhs′ = conv(rhs)
+                (skipzeros && rhs′ isa Number && iszero(rhs′)) && continue
+                push!(ip_sys_exprs, :($X[$i][$j] = $rhs′))
+            end
+        end
+    elseif rhss isa SparseMatrixCSC
+        for (i, rhs) ∈ enumerate(_rhss)
+            rhs′ = conv(rhs)
+            (skipzeros && rhs′ isa Number && iszero(rhs′)) && continue
+            push!(ip_sys_exprs, :($X.nzval[$i] = $rhs′))
+        end
+    else
+        for (i, rhs) ∈ enumerate(_rhss)
+            rhs′ = conv(rhs)
+            (skipzeros && rhs′ isa Number && iszero(rhs′)) && continue
+            push!(ip_sys_exprs, :($X[$(oidx(i))] = $rhs′))
+        end
+    end
+
+    ip_let_expr = Expr(:let, var_eqs, build_expr(:block, ip_sys_exprs))
+
+    if parallel isa MultithreadedForm
+        lens = Int(ceil(length(ip_let_expr.args[2].args)/Threads.nthreads()))
+        threaded_exprs = vcat([quote
+           Threads.@spawn begin
+              $(ip_let_expr.args[2].args[((i-1)*lens+1):i*lens]...)
+           end
+        end for i in 1:Threads.nthreads()-1],
+           quote
+              Threads.@spawn begin
+                 $(ip_let_expr.args[2].args[((Threads.nthreads()-1)*lens+1):end]...)
+              end
+           end)
+        ip_let_expr.args[2] =  ModelingToolkit.build_expr(:block, threaded_exprs)
+		ip_let_expr = :(@sync begin $ip_let_expr end)
+    elseif parallel isa DistributedForm
+		numworks = Distributed.nworkers()
+		lens = Int(ceil(length(ip_let_expr.args[2].args)/numworks))
+		spawnvars = [gensym(:MTSpawnVar) for i in 1:numworks]
+		rhss_flat = rhss isa SparseMatrixCSC ? rhss.nzval : rhss
+		spawnvectors = vcat(
+					   [build_expr(:vect, [conv(rhs) for rhs ∈ rhss_flat[((i-1)*lens+1):i*lens]]) for i in 1:numworks-1],
+					   build_expr(:vect, [conv(rhs) for rhs ∈ rhss_flat[((numworks-1)*lens+1):end]]))
+
+        spawn_exprs = [quote
+           $(spawnvars[i]) = ModelingToolkit.Distributed.remotecall($(i+1)) do
+              $(spawnvectors[i])
+           end
+        end for i in 1:numworks]
+        spawn_exprs = ModelingToolkit.build_expr(:block, spawn_exprs)
+		resunpack_exprs = [:($(Symbol(reducevars[iter])) = fetch($(spawnvars[iter]))) for iter in 1:numworks]
+
+		ip_let_expr.args[2] = quote
+			@sync begin
+				$spawn_exprs
+				$(resunpack_exprs...)
+				$(ip_let_expr.args[2])
+			end
+		end
+    elseif parallel isa DaggerForm
+        @assert HAS_DAGGER[] "Dagger.jl is not loaded; please do `using Dagger`"
+        dagwrap(x) = x
+        dagwrap(ex::Expr) = dagwrap(ex, Val(ex.head))
+        dagwrap(ex::Expr, ::Val) = ex
+        dagwrap(ex::Expr, ::Val{:call}) = :(Dagger.delayed($(ex.args[1]))($(dagwrap.(ex.args[2:end])...)))
+        new_rhss = dagwrap.(conv.(rhss))
+        delayed_exprs = build_expr(:block, [:($(Symbol(computevars[i])) = Dagger.delayed(identity)($(new_rhss[i]))) for i in axes(computevars,1)])
+        # TODO: treereduce?
+        reduce_expr = quote
+            $(Symbol(reducevar)) = collect(Dagger.delayed(vcat)($(computevars...)))
+        end
+        ip_let_expr.args[2] = quote
+			@sync begin
+	            $delayed_exprs
+	            $reduce_expr
+	            $(ip_let_expr.args[2])
+			end
+        end
+	end
+
+	if fillzeros && outputidxs === nothing
+        ip_let_expr = quote
+			$fill_array_with_zero!($X)
+			$ip_let_expr
+		end
+    end
+
+
+    tuple_sys_expr = build_expr(:tuple, [conv(rhs) for rhs ∈ rhss])
+
+    if rhss isa Matrix
+        arr_sys_expr = build_expr(:vcat, [build_expr(:row,[conv(rhs) for rhs ∈ rhss[i,:]]) for i in 1:size(rhss,1)])
+    elseif typeof(rhss) <: Array && !(typeof(rhss) <: Vector)
+        vector_form = build_expr(:vect, [conv(rhs) for rhs ∈ rhss])
+        arr_sys_expr = :(reshape($vector_form,$(size(rhss)...)))
+    elseif rhss isa SparseMatrixCSC
+        vector_form = build_expr(:vect, [conv(rhs) for rhs ∈ nonzeros(rhss)])
+        arr_sys_expr = :(SparseMatrixCSC{eltype($(first(argnames))),Int}($(size(rhss)...), $(rhss.colptr), $(rhss.rowval), $vector_form))
+    else # Vector
+        arr_sys_expr = build_expr(:vect, [conv(rhs) for rhs ∈ rhss])
+    end
+
+	xname = gensym(:MTK)
+
+	arr_sys_expr = (typeof(rhss) <: Vector || typeof(rhss) <: Matrix) && !(eltype(rhss) <: AbstractArray) ? quote
+		if $force_SA || typeof($(fargs.args[1])) <: Union{ModelingToolkit.StaticArrays.SArray,ModelingToolkit.LabelledArrays.SLArray}
+			$xname = ModelingToolkit.StaticArrays.@SArray $arr_sys_expr
+			if $convert_oop && !(typeof($(fargs.args[1])) <: Number) && $(typeof(rhss) <: Vector) # Only try converting if it should match `u`
+				return similar_type($(fargs.args[1]),eltype($xname))($xname)
+			else
+				return $xname
+			end
+		else
+			$xname = $arr_sys_expr
+			if $convert_oop && $(typeof(rhss) <: Vector)
+				if !(typeof($(fargs.args[1])) <: Array) && !(typeof($(fargs.args[1])) <: Number) && eltype($(fargs.args[1])) <: eltype($xname)
+					# Last condition: avoid known error because this doesn't change eltypes!
+					return convert(typeof($(fargs.args[1])),$xname)
+				elseif typeof($(fargs.args[1])) <: ModelingToolkit.LabelledArrays.LArray
+					# LArray just needs to add the names back!
+					return ModelingToolkit.LabelledArrays.LArray{ModelingToolkit.LabelledArrays.symnames(typeof($(fargs.args[1])))}($xname)
+				else
+					return $xname
+				end
+			else
+				return $xname
+			end
+		end
+	end : arr_sys_expr
+
+    let_expr = Expr(:let, var_eqs, tuple_sys_expr)
+    arr_let_expr = Expr(:let, var_eqs, arr_sys_expr)
+    bounds_block = checkbounds ? let_expr : :(@inbounds begin $let_expr end)
+    oop_bounds_block = checkbounds ? arr_let_expr : :(@inbounds begin $arr_let_expr end)
+    ip_bounds_block = checkbounds ? ip_let_expr : :(@inbounds begin $ip_let_expr end)
+
+    oop_ex = headerfun(oop_bounds_block, fargs, false)
+    iip_ex = headerfun(ip_bounds_block, fargs, true; X=X)
+
+    if !linenumbers
+        oop_ex = striplines(oop_ex)
+        iip_ex = striplines(iip_ex)
+    end
+
+    if expression == Val{true}
+        return ModelingToolkit.inject_registered_module_functions(oop_ex), ModelingToolkit.inject_registered_module_functions(iip_ex)
+    else
+        return _build_and_inject_function(@__MODULE__, oop_ex), _build_and_inject_function(@__MODULE__, iip_ex)
+    end
+end
+
+vars_to_pairs(args) = vars_to_pairs(args[1],args[2])
+function vars_to_pairs(name,vs::AbstractArray)
+	_vs = convert.(Variable,vs)
+	names = [Symbol(u) for u ∈ _vs]
+	exs = [:($name[$i]) for (i, u) ∈ enumerate(_vs)]
+	names,exs
+end
+
+function vars_to_pairs(name,vs)
+	_vs = convert(Variable,vs)
+	names = [Symbol(_vs)]
+	exs = [name]
+	names,exs
+end
+
+get_varnumber(varop::Operation,vars::Vector{Operation}) =  findfirst(x->isequal(x,varop),vars)
+get_varnumber(varop::Operation,vars::Vector{<:Variable})  =  findfirst(x->isequal(x,varop.op),vars)
+
+function numbered_expr(O::Operation,args...;varordering = args[1],offset = 0,
+                       lhsname=gensym("du"),rhsnames=[gensym("MTK") for i in 1:length(args)])
+  if isa(O.op, ModelingToolkit.Variable)
+	for j in 1:length(args)
+		i = get_varnumber(O,args[j])
+		if i !== nothing
+			return :($(rhsnames[j])[$(i+offset)])
+		end
+	end
+  end
+  return Expr(:call, Symbol(O.op),
+         [numbered_expr(x,args...;offset=offset,lhsname=lhsname,
+                        rhsnames=rhsnames,varordering=varordering) for x in O.args]...)
+end
+
+function numbered_expr(de::ModelingToolkit.Equation,args...;varordering = args[1],
+                       lhsname=gensym("du"),rhsnames=[gensym("MTK") for i in 1:length(args)],offset=0)
+    i = findfirst(x->isequal(x isa Variable ? x.name : x.op.name,var_from_nested_derivative(de.lhs)[1].name),varordering)
+    :($lhsname[$(i+offset)] = $(numbered_expr(de.rhs,args...;offset=offset,
+											  varordering = varordering,
+											  lhsname = lhsname,
+											  rhsnames = rhsnames)))
+end
+numbered_expr(c::ModelingToolkit.Constant,args...;kwargs...) = c.value
+
+"""
+Build function target: CTarget
+
+```julia
+function _build_function(target::CTarget, eqs::Array{<:Equation}, args...;
+                         conv = simplified_expr, expression = Val{true},
+                         fname = :diffeqf,
+						 lhsname=:du,rhsnames=[Symbol("RHS\$i") for i in 1:length(args)],
+						 libpath=tempname(),compiler=:gcc)
+```
+
+This builds an in-place C function. Only works on arrays of equations. If
+`expression == Val{false}`, then this builds a function in C, compiles it,
+and returns a lambda to that compiled function. These special keyword arguments
+control the compilation:
+
+- libpath: the path to store the binary. Defaults to a temporary path.
+- compiler: which C compiler to use. Defaults to :gcc, which is currently the
+  only available option.
+"""
+function _build_function(target::CTarget, eqs::Array{<:Equation}, args...;
+                         conv = simplified_expr, expression = Val{true},
+                         fname = :diffeqf,
+						 lhsname=:du,rhsnames=[Symbol("RHS$i") for i in 1:length(args)],
+						 libpath=tempname(),compiler=:gcc)
+    differential_equation = string(join([numbered_expr(eq,args...,lhsname=lhsname,
+                                  rhsnames=rhsnames,offset=-1) for
+                                  (i, eq) ∈ enumerate(eqs)],";\n  "),";")
+
+    argstrs = join(vcat("double* $(lhsname)",[typeof(args[i])<:Array ? "double* $(rhsnames[i])" : "double $(rhsnames[i])" for i in 1:length(args)]),", ")
+	ex = """
+    void $fname($(argstrs...)) {
+      $differential_equation
+    }
+    """
+
+	if expression == Val{true}
+		return ex
+	else
+		@assert compiler == :gcc
+		ex = build_function(eqs,args...;target=ModelingToolkit.CTarget())
+		open(`gcc -fPIC -O3 -msse3 -xc -shared -o $(libpath * "." * Libdl.dlext) -`, "w") do f
+			print(f, ex)
+		end
+		eval(:((du::Array{Float64},u::Array{Float64},p::Array{Float64},t::Float64) -> ccall(("diffeqf", $libpath), Cvoid, (Ptr{Float64}, Ptr{Float64}, Ptr{Float64}, Float64), du, u, p, t)))
+	end
+end
+
+"""
+Build function target: StanTarget
+
+```julia
+function _build_function(target::StanTarget, eqs::Array{<:Equation}, vs, ps, iv;
+                         conv = simplified_expr, expression = Val{true},
+                         fname = :diffeqf, lhsname=:internal_var___du,
+                         rhsnames=[:internal_var___u,:internal_var___p,:internal_var___t])
+```
+
+This builds an in-place Stan function compatible with the Stan differential equation solvers.
+Unlike other build targets, this one requestions (vs, ps, iv) as the function arguments.
+Only allowed on arrays of equations.
+"""
+function _build_function(target::StanTarget, eqs::Array{<:Equation}, vs, ps, iv;
+                         conv = simplified_expr, expression = Val{true},
+                         fname = :diffeqf, lhsname=:internal_var___du,
+                         rhsnames=[:internal_var___u,:internal_var___p,:internal_var___t])
+	@assert expression == Val{true}
+    differential_equation = string(join([numbered_expr(eq,vs,ps,lhsname=lhsname,
+                                   rhsnames=rhsnames) for
+                                   (i, eq) ∈ enumerate(eqs)],";\n  "),";")
+    """
+    real[] $fname(real $iv,real[] $(rhsnames[1]),real[] $(rhsnames[2]),real[] x_r,int[] x_i) {
+      real $lhsname[$(length(eqs))];
+      $differential_equation
+      return $lhsname;
+    }
+    """
+end
+
+"""
+Build function target: MATLABTarget
+
+```julia
+function _build_function(target::MATLABTarget, eqs::Array{<:Equation}, args...;
+                         conv = simplified_expr, expression = Val{true},
+                         lhsname=:internal_var___du,
+                         rhsnames=[:internal_var___u,:internal_var___p,:internal_var___t])
+```
+
+This builds an out of place anonymous function @(t,rhsnames[1]) to be used in MATLAB.
+Compatible with the MATLAB differential equation solvers. Only allowed on arrays
+of equations.
+"""
+function _build_function(target::MATLABTarget, eqs::Array{<:Equation}, args...;
+                         conv = simplified_expr, expression = Val{true},
+                         fname = :diffeqf, lhsname=:internal_var___du,
+                         rhsnames=[:internal_var___u,:internal_var___p,:internal_var___t])
+	@assert expression == Val{true}
+    matstr = join([numbered_expr(eq.rhs,args...,lhsname=lhsname,
+                                  rhsnames=rhsnames) for
+                                  (i, eq) ∈ enumerate(eqs)],"; ")
+
+    matstr = replace(matstr,"["=>"(")
+    matstr = replace(matstr,"]"=>")")
+    matstr = "$fname = @(t,$(rhsnames[1])) ["*matstr*"];"
+    matstr
+end